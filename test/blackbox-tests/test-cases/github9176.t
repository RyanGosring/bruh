--- conflicted
+++ resolved
@@ -38,9 +38,5 @@
 
 In dune 3.11 and earlier, we would return "empty string" here.
 
-<<<<<<< HEAD
-  $ dune build
-=======
   $ dune exec ./e.exe
-  no version
->>>>>>> dad192b0
+  no version