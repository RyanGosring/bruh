--- conflicted
+++ resolved
@@ -7,12 +7,8 @@
 
   $ cat > dune <<EOF
   > (melange.emit
-<<<<<<< HEAD
   >  (alias mel)
-=======
-  >  (alias melange)
   >  (emit_stdlib false)
->>>>>>> 7533eb99
   >  (target output))
   > EOF
 
