--- conflicted
+++ resolved
@@ -26,16 +26,12 @@
   > let () = Js.log file_content
   > EOF
 
-<<<<<<< HEAD
-  $ dune build @mel
-=======
   $ dune build @mel --display=short
       ocamldep .output.mobjs/melange__Main.impl.d
           melc .output.mobjs/melange/melange__Main.{cmi,cmj,cmt}
           melc output/main.js
             sh some_dir
             sh some_dir
->>>>>>> 0bfcc38a
   Error: Is a directory
   -> required by _build/default/output/some_dir
   -> required by alias output/mel
