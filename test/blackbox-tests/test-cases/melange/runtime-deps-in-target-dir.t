
  $ cat > dune-project << EOF
  > (lang dune 3.7)
  > (using melange 0.1)
  > EOF
  $ mkdir output

  $ cat > output/foo.txt <<EOF
  > hello foo
  > EOF
  $ cat > dune << EOF
  > (melange.emit
  >  (target output)
<<<<<<< HEAD
  >  (alias mel)
=======
  >  (alias melange)
  >  (emit_stdlib false)
>>>>>>> 7533eb99
  >  (runtime_deps output/foo.txt))
  > EOF

  $ dune build @mel

  $ ls _build/default/output
  foo.txt
  output
  $ ls _build/default/output/output
  foo.txt<|MERGE_RESOLUTION|>--- conflicted
+++ resolved
@@ -11,12 +11,8 @@
   $ cat > dune << EOF
   > (melange.emit
   >  (target output)
-<<<<<<< HEAD
   >  (alias mel)
-=======
-  >  (alias melange)
   >  (emit_stdlib false)
->>>>>>> 7533eb99
   >  (runtime_deps output/foo.txt))
   > EOF
 
