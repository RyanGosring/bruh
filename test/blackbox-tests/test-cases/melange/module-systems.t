Parses the full form (<module-system> <extension>)

  $ cat > dune-project <<EOF
  > (lang dune 3.7)
  > (using melange 0.1)
  > EOF

  $ cat > dune <<EOF
  > (melange.emit
  >  (alias mel)
  >  (target output)
  >  (emit_stdlib false)
  >  (module_systems
  >   (commonjs bs.js)
  >   (es6 mjs)))
  > EOF
  $ cat > main.ml <<EOF
  > let () = Js.log "hello"
  > EOF

  $ dune build @mel --display=short
          melc .output.mobjs/melange/melange__Main.{cmi,cmj,cmt}
          melc output/main.bs.js
          melc output/main.mjs

Outputs both module systems

  $ ls _build/default/output
  main.bs.js
  main.mjs
  $ node _build/default/output/main.bs.js
  hello
  $ node _build/default/output/main.mjs
  hello


Parses the simplified form and defaults extension to `.js`

  $ dune clean
  $ cat > dune <<EOF
  > (melange.emit
  >  (alias mel)
  >  (target output)
  >  (emit_stdlib false)
  >  (module_systems
  >   commonjs
  >   (es6 mjs)))
  > EOF
  $ cat > main.ml <<EOF
  > let () = Js.log "hello"
  > EOF

  $ dune build @mel --display=short
          melc .output.mobjs/melange/melange__Main.{cmi,cmj,cmt}
          melc output/main.js
          melc output/main.mjs

  $ ls _build/default/output
  main.js
  main.mjs

Defaults to commonjs / `.js` if no config present at all

  $ dune clean
  $ cat > dune <<EOF
  > (melange.emit
  >  (alias mel)
  >  (emit_stdlib false)
  >  (target output))
  > EOF
  $ cat > main.ml <<EOF
  > let () = Js.log "hello"
  > EOF

  $ dune build @mel --display=short
          melc .output.mobjs/melange/melange__Main.{cmi,cmj,cmt}
          melc output/main.js

  $ ls _build/default/output
  main.js

Errors out if extension starts with dot

  $ cat > dune <<EOF
  > (melange.emit
  >  (target output)
<<<<<<< HEAD
  >  (alias mel)
=======
  >  (alias melange)
  >  (emit_stdlib false)
>>>>>>> 7533eb99
  >  (module_systems (commonjs .bs.js)))
  > EOF

  $ dune build @mel --display=short
  File "dune", line 5, characters 27-33:
  5 |  (module_systems (commonjs .bs.js)))
                                 ^^^^^^
  Error: extension must not start with '.'
  [1]

Errors if the same extension is present multiple times

  $ dune clean
  $ cat > dune <<EOF
  > (melange.emit
  >  (alias mel)
  >  (target output)
  >  (emit_stdlib false)
  >  (module_systems commonjs es6))
  > EOF
  $ cat > main.ml <<EOF
  > let () = Js.log "hello"
  > EOF

  $ dune build @mel --display=short
  File "dune", line 5, characters 26-29:
  5 |  (module_systems commonjs es6))
                                ^^^
  Error: JavaScript extension .js appears more than once:
  - dune:5
  - dune:5
  Extensions must be unique per melange.emit stanza
  Hint: specify different extensions with (module_systems (<system1>
  <extension1>) (<system2> <extension2>))
  [1]

  $ cat > dune <<EOF
  > (melange.emit
  >  (alias mel)
  >  (target output)
  >  (emit_stdlib false)
  >  (module_systems (commonjs bs.js) commonjs (es6 bs.js)))
  > EOF
  $ cat > main.ml <<EOF
  > let () = Js.log "hello"
  > EOF

  $ dune build @mel --display=short
  File "dune", line 5, characters 48-53:
  5 |  (module_systems (commonjs bs.js) commonjs (es6 bs.js)))
                                                      ^^^^^
  Error: JavaScript extension .bs.js appears more than once:
  - dune:5
  - dune:5
  Extensions must be unique per melange.emit stanza
  Hint: specify different extensions with (module_systems (<system1>
  <extension1>) (<system2> <extension2>))
  [1]<|MERGE_RESOLUTION|>--- conflicted
+++ resolved
@@ -84,12 +84,8 @@
   $ cat > dune <<EOF
   > (melange.emit
   >  (target output)
-<<<<<<< HEAD
   >  (alias mel)
-=======
-  >  (alias melange)
   >  (emit_stdlib false)
->>>>>>> 7533eb99
   >  (module_systems (commonjs .bs.js)))
   > EOF
 
