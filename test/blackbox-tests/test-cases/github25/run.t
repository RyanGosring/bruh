This test define an installed "plop" with a "plop.ca-marche-pas"
sub-package which depend on a library that doesn't exist.

The build itself uses only "plop.ca-marche", which doesn't have this
problem. So dune shouldn't crash because of "plop.ca-marche-pas"

We need ocamlfind to run this test

  $ dune build @install --display short --only hello
        ocamlc root/.hello.objs/byte/hello.{cmi,cmo,cmt}
        ocamlc root/hello.cma
      ocamlopt root/.hello.objs/native/hello.{cmx,o}
      ocamlopt root/hello.{a,cmxa}
      ocamlopt root/hello.cmxs

  $ dune build @install --display short --only pas-de-bol 2>&1 | sed 's/[^ "]*findlib-packages/.../'
        ocamlc root/.pas_de_bol.objs/byte/pas_de_bol.{cmi,cmo,cmt}
      ocamldep root/.pas_de_bol.objs/a.ml.d
  File ".../plop/META", line 1, characters 0-0:
  Error: Library "une-lib-qui-nexiste-pas" not found.
  -> required by library "plop.ca-marche-pas" in
     .../plop
  Hint: try:
<<<<<<< HEAD
    dune external-lib-deps --missing --only pas-de-bol --display short @install
      ocamldep root/.pas_de_bol.objs/b.ml.d
=======
  dune external-lib-deps --missing --only pas-de-bol --display short @install
      ocamldep root/.pas_de_bol.objs/b.ml.d
      ocamlopt root/.pas_de_bol.objs/native/pas_de_bol.{cmx,o}
>>>>>>> 91588049
<|MERGE_RESOLUTION|>--- conflicted
+++ resolved
@@ -21,11 +21,6 @@
   -> required by library "plop.ca-marche-pas" in
      .../plop
   Hint: try:
-<<<<<<< HEAD
     dune external-lib-deps --missing --only pas-de-bol --display short @install
       ocamldep root/.pas_de_bol.objs/b.ml.d
-=======
-  dune external-lib-deps --missing --only pas-de-bol --display short @install
-      ocamldep root/.pas_de_bol.objs/b.ml.d
-      ocamlopt root/.pas_de_bol.objs/native/pas_de_bol.{cmx,o}
->>>>>>> 91588049
+      ocamlopt root/.pas_de_bol.objs/native/pas_de_bol.{cmx,o}