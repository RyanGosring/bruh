--- conflicted
+++ resolved
@@ -14,13 +14,8 @@
     |> Str.global_replace special_pp_re {|FLG -pp '$BIN/\1|}
 
 let () =
-<<<<<<< HEAD
-  let files = Sys.argv |> Array.to_list |> tl |> sort compare in
-  iter
-=======
   let files = Sys.argv |> Array.to_list |> List.tl |> List.sort compare in
   List.iter
->>>>>>> 13d4a2ae
     (fun f ->
       printf "# Processing %s\n" f;
       let ch = open_in f in
@@ -29,10 +24,6 @@
         | exception End_of_file -> lines
         | line -> all_lines (process_line line :: lines)
       in
-<<<<<<< HEAD
-      all_lines [] |> sort compare |> iter print_endline;
-=======
       all_lines [] |> List.sort compare |> List.iter print_endline;
->>>>>>> 13d4a2ae
       close_in ch)
     files