  $ dune build @print-merlins --display short
      ocamldep sanitize-dot-merlin/sanitize_dot_merlin.ml.d
        ocamlc sanitize-dot-merlin/.sanitize_dot_merlin.eobjs/sanitize_dot_merlin.{cmi,cmo,cmt}
      ocamlopt sanitize-dot-merlin/.sanitize_dot_merlin.eobjs/sanitize_dot_merlin.{cmx,o}
      ocamlopt sanitize-dot-merlin/sanitize_dot_merlin.exe
  sanitize_dot_merlin alias print-merlins
  # Processing exe/.merlin
  B $LIB_PREFIX/lib/bytes
  B $LIB_PREFIX/lib/findlib
  B $LIB_PREFIX/lib/ocaml
<<<<<<< HEAD
  B ../lib/.foo.objs
  B ../_build/default/exe/.x.eobjs
=======
  B ../_build/default/exe/.x.eobjs
  B ../_build/default/lib/.foo.objs
>>>>>>> e97d0c5a
  S $LIB_PREFIX/lib/bytes
  S $LIB_PREFIX/lib/findlib
  S $LIB_PREFIX/lib/ocaml
  S .
<<<<<<< HEAD
  S ../_build/default/lib
=======
  S ../lib
>>>>>>> e97d0c5a
  FLG -w -40
  # Processing lib/.merlin
  B $LIB_PREFIX/lib/bytes
  B $LIB_PREFIX/lib/findlib
  B $LIB_PREFIX/lib/ocaml
  B ../_build/default/lib/.bar.objs
  B ../_build/default/lib/.foo.objs
  S $LIB_PREFIX/lib/bytes
  S $LIB_PREFIX/lib/findlib
  S $LIB_PREFIX/lib/ocaml
  S .
  FLG -ppx '$PPX/fooppx@./ppx.exe --as-ppx --cookie '\''library-name="foo"'\'''
  FLG -open Foo -w -40 -open Bar -w -40

Make sure a ppx directive is generated

  $ grep -q ppx lib/.merlin<|MERGE_RESOLUTION|>--- conflicted
+++ resolved
@@ -8,22 +8,13 @@
   B $LIB_PREFIX/lib/bytes
   B $LIB_PREFIX/lib/findlib
   B $LIB_PREFIX/lib/ocaml
-<<<<<<< HEAD
-  B ../lib/.foo.objs
-  B ../_build/default/exe/.x.eobjs
-=======
   B ../_build/default/exe/.x.eobjs
   B ../_build/default/lib/.foo.objs
->>>>>>> e97d0c5a
   S $LIB_PREFIX/lib/bytes
   S $LIB_PREFIX/lib/findlib
   S $LIB_PREFIX/lib/ocaml
   S .
-<<<<<<< HEAD
-  S ../_build/default/lib
-=======
   S ../lib
->>>>>>> e97d0c5a
   FLG -w -40
   # Processing lib/.merlin
   B $LIB_PREFIX/lib/bytes
