These tests is a regression test for the detection of dynamic cycles.

In all tests, we have a cycle that only becomes apparent after we
start running things. In the past, the error was only reported during
the second run of dune.

  $ dune build @package-cycle
  Error: Dependency cycle between:
     alias a/.a-files
  -> alias b/.b-files
  -> alias a/.a-files
  [1]

  $ dune build @simple-repro-case
  Error: Dependency cycle between:
     _build/default/x
  -> _build/default/y
  -> _build/default/x
  [1]

  $ dune build x1
  Error: Dependency cycle between:
     _build/default/x2
  -> _build/default/x3
  -> _build/default/x2
  [1]

  $ dune build @complex-repro-case
  Error: Dependency cycle between:
     _build/default/cd1
  -> _build/default/cd4
  -> _build/default/cd3
  -> _build/default/cd2
  -> _build/default/cd1
  [1]

In some cases the dependencies are indirect (#666, #2818).
They can make the error message worse.

For the simple case, dependencies are enough to detect a cycle with a nice
error message.

  $ echo 'val x : unit' > indirect/c.mli
  $ dune build @indirect-deps
  Error: dependency cycle between modules in _build/default/indirect:
     A
  -> C
  -> A
  -> required by _build/default/indirect/a.exe
  -> required by alias indirect/indirect-deps in indirect/dune:6
  [1]

But when the cycle is due to the cmi files themselves, the message becomes
cryptic and can involve unrelated files:

  $ echo 'val xx : B.t' >> indirect/c.mli
  $ dune build @indirect-deps
<<<<<<< HEAD
  Error: Dependency cycle between the following files:
=======
  Error: Dependency cycle between:
>>>>>>> 110e8a03
     _build/default/indirect/.a.eobjs/a.impl.all-deps
  -> _build/default/indirect/.a.eobjs/b.impl.all-deps
  -> _build/default/indirect/.a.eobjs/c.intf.all-deps
  -> _build/default/indirect/.a.eobjs/a.impl.all-deps
  [1]<|MERGE_RESOLUTION|>--- conflicted
+++ resolved
@@ -55,11 +55,7 @@
 
   $ echo 'val xx : B.t' >> indirect/c.mli
   $ dune build @indirect-deps
-<<<<<<< HEAD
-  Error: Dependency cycle between the following files:
-=======
   Error: Dependency cycle between:
->>>>>>> 110e8a03
      _build/default/indirect/.a.eobjs/a.impl.all-deps
   -> _build/default/indirect/.a.eobjs/b.impl.all-deps
   -> _build/default/indirect/.a.eobjs/c.intf.all-deps
