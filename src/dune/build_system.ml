open! Stdune
open Import
open Fiber.O
module Pre_rule = Rule

let () = Hooks.End_of_build.always Memo.reset

module Fs : sig
  val mkdir_p : Path.Build.t -> unit

  val mkdir_p_or_check_exists : loc:Loc.t option -> Path.t -> unit

  val assert_exists : loc:Loc.t option -> Path.t -> unit
end = struct
  let mkdir_p_def =
    Memo.create "mkdir_p" ~doc:"mkdir_p"
      ~input:(module Path.Build)
      ~output:(Simple (module Unit))
      ~visibility:Hidden Sync
      (fun p -> Path.mkdir_p (Path.build p))

  let mkdir_p = Memo.exec mkdir_p_def

  let assert_exists_def =
    Memo.create "mkdir_p" ~doc:"mkdir_p"
      ~input:(module Path)
      ~output:(Simple (module Bool))
      ~visibility:Hidden Sync Path.exists

  let assert_exists ~loc path =
    if not (Memo.exec assert_exists_def path) then
      User_error.raise ?loc
        [ Pp.textf "%S does not exist" (Path.to_string_maybe_quoted path) ]

  let mkdir_p_or_check_exists ~loc path =
    match Path.as_in_build_dir path with
    | None -> assert_exists ~loc path
    | Some path -> mkdir_p path
end

module Promoted_to_delete : sig
  val add : Path.t -> unit

  val load : unit -> Path.Set.t
end = struct
  module P = Persistent.Make (struct
    type t = Path.Set.t

    let name = "PROMOTED-TO-DELETE"

    let version = 1
  end)

  let db = ref Path.Set.empty

  let fn = Path.relative Path.build_dir ".to-delete-in-source-tree"

  let needs_dumping = ref false

  let add p =
    if not (Path.Set.mem !db p) then (
      needs_dumping := true;
      db := Path.Set.add !db p
    )

  let load () = Option.value ~default:Path.Set.empty (P.load fn)

  let dump () =
    if !needs_dumping && Path.build_dir_exists () then (
      needs_dumping := false;
      load () |> Path.Set.union !db |> P.dump fn
    )

  let () = Hooks.End_of_build.always dump
end

let files_in_source_tree_to_delete () = Promoted_to_delete.load ()

let rule_loc ~file_tree ~info ~dir =
  match (info : Rule.Info.t) with
  | From_dune_file loc -> loc
  | _ ->
    let dir = Path.drop_optional_build_context_src_exn (Path.build dir) in
    let file =
      match
        Option.bind
          (File_tree.find_dir file_tree dir)
          ~f:File_tree.Dir.dune_file
      with
      | Some file -> File_tree.Dune_file.path file
      | None -> Path.Source.relative dir "_unknown_"
    in
    Loc.in_file (Path.source file)

module Internal_rule = struct
  module Id = struct
    include Id.Make ()

    module Top_closure_f =
      Top_closure.Make
        (Set)
        (struct
          type 'a t = 'a Fiber.t

          let return = Fiber.return

          let ( >>= ) = Fiber.O.( >>= )
        end)

    module Top_closure = Top_closure.Make (Set) (Monad.Id)
  end

  module T = struct
    type t =
      { id : Id.t
      ; static_deps : Static_deps.t Fiber.Once.t
      ; targets : Path.Build.Set.t
      ; context : Context.t option
      ; build : (unit, Action.t) Build.t
      ; mode : Dune_file.Rule.Mode.t
      ; info : Rule.Info.t
      ; dir : Path.Build.t
      ; env : Env.t option
      ; locks : Path.t list
      ; (* Reverse dependencies discovered so far, labelled by the requested
        target *)
        mutable rev_deps : (Path.t * t) list
      ; (* Transitive reverse dependencies discovered so far. *)
        mutable transitive_rev_deps : Id.Set.t
      }

    let compare a b = Id.compare a.id b.id

    let to_dyn t : Dyn.t =
      Record
        [ ("id", Id.to_dyn t.id)
        ; ("loc", Dyn.Encoder.option Loc.to_dyn (Rule.Info.loc t.info))
        ]
  end

  include T
  module O = Comparable.Make (T)
  module Set = O.Set

  let equal a b = Id.equal a.id b.id

  let hash t = Id.hash t.id

  let lib_deps t =
    (* Forcing this lazy ensures that the various globs and [if_file_exists]
      are resolved inside the [Build.t] value. *)
    let+ _ = Fiber.Once.get t.static_deps in
    Build.lib_deps t.build

  (* Represent the build goal given by the user. This rule is never actually
    executed and is only used starting point of all dependency paths. *)
  let root =
    { id = Id.gen ()
    ; static_deps =
      Fiber.Once.create (fun () -> Fiber.return Static_deps.empty)
    ; targets = Path.Build.Set.empty
    ; context = None
    ; build = Build.return (Action.Progn [])
    ; mode = Standard
    ; info = Internal
    ; dir = Path.Build.root
    ; env = None
    ; locks = []
    ; rev_deps = []
    ; transitive_rev_deps = Id.Set.empty
    }

  (* Create a shim for the main build goal *)
  let shim_of_build_goal ~build ~static_deps =
    { root with id = Id.gen (); static_deps; build }
end

module Alias0 = struct
  include Alias

  let dep t = Build.path (Path.build (stamp_file t))

  let dep_multi_contexts ~dir ~name ~file_tree ~contexts =
    ignore
      (find_dir_specified_on_command_line ~dir ~file_tree : File_tree.Dir.t);
    Build.paths
      (List.map contexts ~f:(fun ctx ->
        let dir =
          Path.Build.append_source (Path.Build.(relative root) ctx) dir
        in
        Path.build (stamp_file (make ~dir name))))

  open Build.O

  let dep_rec_internal ~name ~dir ~ctx_dir =
    Build.lazy_no_targets
      ( lazy
        (File_tree.Dir.fold dir ~traverse:Sub_dirs.Status.Set.normal_only
          ~init:(Build.return true) ~f:(fun dir acc ->
            let path =
              Path.Build.append_source ctx_dir (File_tree.Dir.path dir)
            in
            let fn = stamp_file (make ~dir:path name) in
            acc
            >>>
            let fn = Path.build fn in
            Build.if_file_exists fn
              ~then_:(Build.path fn >>^ Fn.const false)
              ~else_:(Build.arr Fn.id))) )

  let dep_rec t ~loc ~file_tree =
    let ctx_dir, src_dir =
      Path.Build.extract_build_context_dir_exn (Alias.dir t)
    in
    match File_tree.find_dir file_tree src_dir with
    | None ->
      Build.fail
        { fail =
          (fun () ->
            User_error.raise ~loc
              [ Pp.textf "Don't know about directory %s!"
                (Path.Source.to_string_maybe_quoted src_dir)
              ])
        }
    | Some dir ->
      let name = Alias.name t in
      dep_rec_internal ~name ~dir ~ctx_dir
      >>^ fun is_empty ->
      if is_empty && not (is_standard name) then
        User_error.raise ~loc
          [ Pp.text "This alias is empty."
          ; Pp.textf "Alias %S is not defined in %s or any of its descendants."
            name
              (Path.Source.to_string_maybe_quoted src_dir)
          ]

  let dep_rec_multi_contexts ~dir:src_dir ~name ~file_tree ~contexts =
    let open Build.O in
    let dir = find_dir_specified_on_command_line ~dir:src_dir ~file_tree in
    Build.all
      (List.map contexts ~f:(fun ctx ->
        let ctx_dir = Path.Build.(relative root) ctx in
        dep_rec_internal ~name ~dir ~ctx_dir))
    >>^ fun is_empty_list ->
    let is_empty = List.for_all is_empty_list ~f:Fn.id in
    if is_empty && not (is_standard name) then
      User_error.raise
        [ Pp.textf "Alias %S specified on the command line is empty." name
        ; Pp.textf "It is not defined in %s or any of its descendants."
          (Path.Source.to_string_maybe_quoted src_dir)
        ]

  let package_install ~(context : Context.t) ~pkg =
    make
      (sprintf ".%s-files" (Package.Name.to_string pkg))
      ~dir:context.build_dir
end

module Loaded = struct
  type build =
    { allowed_subdirs : Path.Unspecified.w Dir_set.t
    ; rules_produced : Rules.t
    ; targets_here : Internal_rule.t Path.Build.Map.t
    ; targets_of_alias_dir : Internal_rule.t Path.Build.Map.t
    }

  type t =
    | Non_build of Path.Set.t
    | Build of build

  let no_rules ~allowed_subdirs =
    Build
      { allowed_subdirs
      ; rules_produced = Rules.empty
      ; targets_here = Path.Build.Map.empty
      ; targets_of_alias_dir = Path.Build.Map.empty
      }
end

module Dir_triage = struct
  type t =
    | Known of Loaded.t
    | Alias_dir_of of Path.Build.t
    | Need_step2
end

module Trace : sig
  module Entry : sig
    type t =
      { rule_digest : Digest.t
      ; targets_digest : Digest.t
      }
  end

  val get : Path.t -> Entry.t option

  val set : Path.t -> Entry.t -> unit
end = struct
  module Entry = struct
    type t =
      { rule_digest : Digest.t
      ; targets_digest : Digest.t
      }
  end

  (* Keyed by the first target *)
  type t = Entry.t Path.Table.t

  let file = Path.relative Path.build_dir ".db"

  module P = Persistent.Make (struct
    type nonrec t = t

    let name = "INCREMENTAL-DB"

    let version = 2
  end)

  let needs_dumping = ref false

  let t =
    lazy
      ( match P.load file with
      | Some t -> t
      | None -> Path.Table.create 1024 )

  let dump () =
    if !needs_dumping && Path.build_dir_exists () then (
      needs_dumping := false;
      P.dump file (Lazy.force t)
    )

  let () = Hooks.End_of_build.always dump

  let get path =
    let t = Lazy.force t in
    Path.Table.find t path

  let set path e =
    let t = Lazy.force t in
    needs_dumping := true;
    Path.Table.replace t ~key:path ~data:e
end

module Subdir_set = struct
  type t =
    | All
    | These of String.Set.t

  let to_dir_set = function
    | All -> Dir_set.universal
    | These s ->
      Dir_set.of_list (List.map (String.Set.to_list s) ~f:Path.Local.of_string)

  let of_dir_set d =
    match Dir_set.toplevel_subdirs d with
    | Infinite -> All
    | Finite s -> These s

  let of_list l = These (String.Set.of_list l)

  let empty = These String.Set.empty

  let mem t dir =
    match t with
    | All -> true
    | These t -> String.Set.mem t dir

  let union a b =
    match (a, b) with
    | All, _
     |_, All ->
      All
    | These a, These b -> These (String.Set.union a b)

  let union_all = List.fold_left ~init:empty ~f:union
end

type extra_sub_directories_to_keep = Subdir_set.t

type hook =
  | Rule_started
  | Rule_completed

module Action_and_deps = struct
  type t = Action.t * Dep.Set.t

  let to_dyn (action, deps) =
    let open Dyn.Encoder in
    let action =
      Dune_lang.to_dyn (Action.For_shell.encode (Action.for_shell action))
    in
    record [ ("action", action); ("deps", Dep.Set.to_dyn deps) ]
end

module Rule_fn = struct
  let loc_decl = Fdecl.create ()

  let loc () = Fdecl.get loc_decl ()
end

module Context_or_install = struct
  type t =
    | Install of string
    | Context of string

  let to_dyn = function
    | Install ctx -> Dyn.List [ Dyn.String "install"; Dyn.String ctx ]
    | Context s ->
      assert (not (s = "install"));
      Dyn.String s
end

type t =
  { (* File specification by targets *)
    files : Internal_rule.t Path.Build.Table.t
  ; contexts : Context.t String.Map.t
  ; file_tree : File_tree.t
  ; init_rules : Rules.t Fdecl.t
  ; gen_rules :
    (   Context_or_install.t
     -> (dir:Path.Build.t -> string list -> extra_sub_directories_to_keep)
       option)
    Fdecl.t
  ; hook : hook -> unit
  ; (* Package files are part of *)
    packages : (Path.Build.t -> Package.Name.Set.t) Fdecl.t
  ; memory : Dune_manager.Client.t option
  ; sandboxing_preference : Sandbox_mode.t list
  }

let t = ref None

let set x =
  match !t with
  | None -> t := Some x
  | Some _ -> Code_error.raise "build system already initialized" []

let get_build_system () =
  match !t with
  | Some t -> t
  | None -> Code_error.raise "build system not yet initialized" []

let reset () = t := None

let t = get_build_system

let pp_paths set =
  Pp.enumerate (Path.Set.to_list set) ~f:(fun p ->
    Pp.verbatim
      (Path.to_string_maybe_quoted (Path.drop_optional_build_context p)))

let set_rule_generators ~init ~gen_rules =
  let t = t () in
  let (), init_rules = Rules.collect (fun () -> init ()) in
  Fdecl.set t.init_rules init_rules;
  Fdecl.set t.gen_rules gen_rules

let get_dir_triage t ~dir =
  match Path.as_in_source_tree dir with
  | Some dir ->
    Dir_triage.Known
      (Non_build
        (Path.set_of_source_paths (File_tree.files_of t.file_tree dir)))
  | None ->
    let allowed_subdirs =
      Subdir_set.to_dir_set
        (Subdir_set.of_list
          ([ ".aliases"; "install" ] @ String.Map.keys t.contexts))
    in
    if Path.equal dir Path.build_dir then
      Dir_triage.Known (Loaded.no_rules ~allowed_subdirs)
    else if Path.equal dir (Path.relative Path.build_dir "install") then
      Dir_triage.Known
        (Loaded.no_rules
          ~allowed_subdirs:
            (Subdir_set.to_dir_set
              (Subdir_set.of_list (String.Map.keys t.contexts))))
    else if not (Path.is_managed dir) then
      Dir_triage.Known
        (Non_build
          ( match Path.readdir_unsorted dir with
          | Error Unix.ENOENT -> Path.Set.empty
          | Error m ->
            User_warning.emit
              [ Pp.textf "Unable to read %s" (Path.to_string_maybe_quoted dir)
              ; Pp.textf "Reason: %s" (Unix.error_message m)
              ];
            Path.Set.empty
          | Ok filenames -> Path.Set.of_listing ~dir ~filenames ))
    else
      let ctx, sub_dir = Path.extract_build_context_exn dir in
      if ctx = ".aliases" then
        Alias_dir_of (Path.Build.(append_source root) sub_dir)
      else if ctx <> "install" && not (String.Map.mem t.contexts ctx) then
        Dir_triage.Known (Loaded.no_rules ~allowed_subdirs:Dir_set.empty)
      else
        Need_step2

let add_spec_exn t fn rule =
  match Path.Build.Table.find t.files fn with
  | None -> Path.Build.Table.set t.files fn rule
  | Some _ ->
    Code_error.raise
      "add_spec_exn called on the same file twice. This should be prevented \
       by the check in [compile_rules]"
      [ ("file", Path.Build.to_dyn fn) ]

let add_rules_exn t rules =
  Path.Build.Map.iteri rules ~f:(fun key data -> add_spec_exn t key data)

let rule_conflict fn (rule' : Internal_rule.t) (rule : Internal_rule.t) =
  let describe (rule : Internal_rule.t) =
    match rule.info with
    | From_dune_file { start; _ } ->
      start.pos_fname ^ ":" ^ string_of_int start.pos_lnum
    | Internal -> "<internal location>"
    | Source_file_copy -> "file present in source tree"
  in
  let fn = Path.build fn in
  User_error.raise
    [ Pp.textf "Multiple rules generated for %s:"
      (Path.to_string_maybe_quoted fn)
    ; Pp.textf "- %s" (describe rule')
    ; Pp.textf "- %s" (describe rule)
    ]
    ~hints:
      ( match (rule.info, rule'.info) with
      | Source_file_copy, _
       |_, Source_file_copy ->
        [ Pp.textf "rm -f %s"
          (Path.to_string_maybe_quoted (Path.drop_optional_build_context fn))
        ]
      | _ -> [] )

(* This contains the targets of the actions that are being executed. On exit,
  we need to delete them as they might contain garbage *)
let pending_targets = ref Path.Build.Set.empty

let () =
  Hooks.End_of_build.always (fun () ->
    let fns = !pending_targets in
    pending_targets := Path.Build.Set.empty;
    Path.Build.Set.iter fns ~f:(fun p -> Path.unlink_no_err (Path.build p)))

let compute_targets_digest_after_rule_execution ~info targets =
  let good, bad =
    List.partition_map targets ~f:(fun fn ->
      let fn = Path.build fn in
      match Cached_digest.refresh fn with
<<<<<<< HEAD
      | digest ->
        Left (fn, digest)
      | exception (Unix.Unix_error _ | Sys_error _) ->
        Right fn)
  in
  match bad with
  | [] ->
    (good, Digest.generic (List.map ~f:snd good))
=======
      | digest -> Left digest
      | exception (Unix.Unix_error _ | Sys_error _) -> Right fn)
  in
  match bad with
  | [] -> Digest.generic good
>>>>>>> 7d5195bf
  | missing ->
    User_error.raise ?loc:(Rule.Info.loc info)
      [ Pp.textf "Rule failed to generate the following targets:"
      ; pp_paths (Path.Set.of_list missing)
      ]

let sandbox_dir = Path.Build.relative Path.Build.root ".sandbox"

let locks : (Path.t, Fiber.Mutex.t) Table.t = Table.create (module Path) 32

let rec with_locks mutexes ~f =
  match mutexes with
  | [] -> f ()
  | m :: mutexes ->
    Fiber.Mutex.with_lock
      (Table.find_or_add locks m ~f:(fun _ -> Fiber.Mutex.create ()))
      (fun () -> with_locks mutexes ~f)

let remove_old_artifacts t ~dir ~(subdirs_to_keep : Subdir_set.t) =
  match Path.readdir_unsorted (Path.build dir) with
  | exception _ -> ()
  | Error _ -> ()
  | Ok files ->
    List.iter files ~f:(fun fn ->
      let path = Path.Build.relative dir fn in
      let path_is_a_target = Path.Build.Table.mem t.files path in
      if path_is_a_target then
        ()
      else
        match Unix.lstat (Path.Build.to_string path) with
        | { st_kind = S_DIR; _ } -> (
          match subdirs_to_keep with
          | All -> ()
          | These set ->
            if String.Set.mem set fn then
              ()
            else
              Path.rm_rf (Path.build path) )
        | exception _ -> Path.unlink (Path.build path)
        | _ -> Path.unlink (Path.build path))

let no_rule_found t ~loc fn =
  let fail fn ~loc =
    User_error.raise ?loc
      [ Pp.textf "No rule found for %s" (Dpath.describe_target fn) ]
  in
  match Dpath.analyse_target fn with
  | Other _ -> fail fn ~loc
  | Regular (ctx, _) ->
    if String.Map.mem t.contexts ctx then
      fail fn ~loc
    else
      User_error.raise
        [ Pp.textf "Trying to build %s but build context %s doesn't exist."
          (Path.Build.to_string_maybe_quoted fn)
            ctx
        ]
        ~hints:
          (User_message.did_you_mean ctx
            ~candidates:(String.Map.keys t.contexts))
  | Install (ctx, _) ->
    if String.Map.mem t.contexts ctx then
      fail fn ~loc
    else
      User_error.raise
        [ Pp.textf
          "Trying to build %s for install but build context %s doesn't exist."
            (Path.Build.to_string_maybe_quoted fn)
            ctx
        ]
        ~hints:
          (User_message.did_you_mean ctx
            ~candidates:(String.Map.keys t.contexts))
  | Alias (ctx, fn') ->
    if String.Map.mem t.contexts ctx then
      fail fn ~loc
    else
      let fn = Path.append_source (Path.relative Path.build_dir ctx) fn' in
      User_error.raise
        [ Pp.textf
          "Trying to build alias %s but build context %s doesn't exist."
            (Path.to_string_maybe_quoted fn)
            ctx
        ]
        ~hints:
          (User_message.did_you_mean ctx
            ~candidates:(String.Map.keys t.contexts))

(* +-----------------------------------------------------------------+ | Adding
  rules to the system |
   +-----------------------------------------------------------------+ *)

module rec Load_rules : sig
  val load_dir : dir:Path.t -> Loaded.t

  val static_deps : (unit, Action.t) Build.t -> Static_deps.t Fiber.Once.t

  val targets_of : dir:Path.t -> Path.Set.t
end = struct
  open Load_rules

  let compile_rule pre_rule =
    let { Pre_rule.context; env; build; targets; mode; locks; info; dir } =
      pre_rule
    in
    let static_deps = static_deps build in
    let rule =
      let id = Internal_rule.Id.gen () in
      { Internal_rule.id
      ; static_deps
      ; targets
      ; build
      ; context
      ; env
      ; locks
      ; mode
      ; info
      ; dir
      ; transitive_rev_deps = Internal_rule.Id.Set.singleton id
      ; rev_deps = []
      }
    in
    (targets, rule)

  let static_deps build =
    Fiber.Once.create (fun () ->
      Fiber.return (Build.static_deps build ~all_targets:targets_of))

  let create_copy_rules ~ctx_dir ~non_target_source_files =
    Path.Source.Set.to_list non_target_source_files
    |> List.map ~f:(fun path ->
      let ctx_path = Path.Build.append_source ctx_dir path in
      let build = Build.copy ~src:(Path.source path) ~dst:ctx_path in
      Pre_rule.make
      (* There's an [assert false] in [prepare_managed_paths] that blows up if
        we try to sandbox this. *) ~sandbox:Sandbox_config.no_sandboxing build
        ~context:None ~env:None ~info:Source_file_copy)

  let compile_rules ~dir rules =
    List.concat_map rules ~f:(fun rule ->
      let targets, rule = compile_rule rule in
      assert (Path.Build.( = ) dir rule.Internal_rule.dir);
      List.map (Path.Build.Set.to_list targets) ~f:(fun target ->
        (target, rule)))
    |> Path.Build.Map.of_list_reducei ~f:rule_conflict

  let targets_of ~dir =
    match load_dir ~dir with
    | Non_build targets -> targets
    | Build { targets_here; _ } ->
      Path.Build.Map.keys targets_here
      |> List.map ~f:Path.build |> Path.Set.of_list

  let compute_alias_rules t ~context_name ~(collected : Rules.Dir_rules.ready)
    ~dir ~sub_dir =
    let alias_dir =
      Path.Build.append_source
        (Path.Build.relative Alias.alias_dir context_name)
        sub_dir
    in
    let alias_rules =
      let open Build.O in
      let aliases = collected.aliases in
      let aliases =
        if String.Map.mem aliases "default" then
          aliases
        else
          match Path.Build.extract_build_context_dir dir with
          | None -> aliases
          | Some (ctx_dir, src_dir) -> (
            match File_tree.find_dir t.file_tree src_dir with
            | None -> aliases
            | Some dir ->
              let default_alias =
                let dune_version =
                  File_tree.Dir.project dir |> Dune_project.dune_version
                in
                if dune_version >= (2, 0) then
                  "all"
                else
                  "install"
              in
              String.Map.set aliases "default"
                { deps = Path.Set.empty
                ; dyn_deps =
                  ( Alias0.dep_rec_internal ~name:default_alias ~dir ~ctx_dir
                  >>^ fun (_ : bool) -> Path.Set.empty )
                ; actions = Appendable_list.empty
                } )
      in
      String.Map.foldi aliases ~init:[]
        ~f:(fun name
          { Rules.Dir_rules.Alias_spec.deps; dyn_deps; actions }
            rules
              ->
          let base_path = Path.Build.relative alias_dir name in
          let rules, action_stamp_files =
            List.fold_left (Appendable_list.to_list actions)
              ~init:(rules, Path.Set.empty)
              ~f:(fun (rules, action_stamp_files)
                { Rules.Dir_rules.stamp; action; locks; context; loc; env }
                  ->
                let path =
                  Path.Build.extend_basename base_path
                    ~suffix:("-" ^ Digest.to_string stamp)
                in
                let rule =
                  Pre_rule.make ~locks ~context:(Some context) ~env
                    ~info:(Rule.Info.of_loc_opt loc)
                    (Build.progn [ action; Build.create_file path ])
                in
                ( rule :: rules
                , Path.Set.add action_stamp_files (Path.build path) ))
          in
          let deps = Path.Set.union deps action_stamp_files in
          let path =
            Path.Build.extend_basename base_path ~suffix:Alias0.suffix
          in
          Pre_rule.make ~context:None ~env:None
            ( Build.path_set deps >>> dyn_deps
            >>> Build.dyn_path_set (Build.arr Fn.id)
            >>^ (fun dyn_deps ->
              let deps = Path.Set.union deps dyn_deps in
              Action.with_stdout_to path
                (Action.digest_files (Path.Set.to_list deps)))
            >>> Build.action_dyn () ~targets:[ path ] )
          :: rules)
    in
    fun ~subdirs_to_keep ->
      let compiled = compile_rules ~dir:alias_dir alias_rules in
      add_rules_exn t compiled;
      remove_old_artifacts t ~dir:alias_dir ~subdirs_to_keep;
      compiled

  let filter_out_fallback_rules t ~to_copy ~dir rules =
    List.filter rules ~f:(fun (rule : Pre_rule.t) ->
      match rule.mode with
      | Standard
       |Promote _
       |Ignore_source_files ->
        true
      | Fallback ->
        let source_files_for_targtes =
          (* All targets are in [dir] and we know it correspond to a directory
            of a build context since there are source files to copy, so this
             call can't fail. *)
          Path.Build.Set.to_list rule.targets
          |> List.map ~f:Path.Build.drop_build_context_exn
          |> Path.Source.Set.of_list
        in
        if Path.Source.Set.is_subset source_files_for_targtes ~of_:to_copy then
          (* All targets are present *)
          false
        else if
          Path.Source.Set.is_empty
            (Path.Source.Set.inter source_files_for_targtes to_copy)
        then
          (* No target is present *)
          true
        else
          let absent_targets =
            Path.Source.Set.diff source_files_for_targtes to_copy
          in
          let present_targets =
            Path.Source.Set.diff source_files_for_targtes absent_targets
          in
          User_error.raise
            ~loc:(rule_loc ~file_tree:t.file_tree ~info:rule.info ~dir)
            [ Pp.text
              "Some of the targets of this fallback rule are present in the \
               source tree, and some are not. This is not allowed. Either \
               none of the targets must be present in the source tree, either \
               they must all be."
            ; Pp.nop
            ; Pp.text "The following targets are present:"
            ; pp_paths (Path.set_of_source_paths present_targets)
            ; Pp.nop
            ; Pp.text "The following targets are not:"
            ; pp_paths (Path.set_of_source_paths absent_targets)
            ])

  (** If both [a] and [a/b] are source directories, we don't allow the rules
    for [a] to define generated directories under [a/b] (e.g.
      [a/b/.generated-by-a]).

      The purpose is to avoid dependency cycles when computing the list of
      subdirectories of [b]: you'd need to load rules for [a], for which you
      often need to load rules for [a/b], at which point you need to do stale
      artifact deletion, so you need to have computed the set of children of
      [b] already.

      One reasonable alternative is to delay stale artifact deletion until it's
      actually necessary and I (aalekseyev) believe it to be a better approach,
      but for now this restriction gives us an easier and more incremental way
      forward.

      This is in addition to another more general restriction: a directory is
      only allowed to be generated if its parent knows about it.

      This module encodes those restrictions. *)
  module Generated_directory_restrictions : sig
    type restriction =
      | Unrestricted
      | Restricted of Path.Unspecified.w Dir_set.t Memo.Lazy.t

    (** Used by the child to ask about the restrictions placed by the parent. *)
    val allowed_by_parent : dir:Path.Build.t -> restriction

    (** Used by the parent to check what are the subdirs that it's allowed to
      generate rules in. *)
    val is_allowed_to_generate_rules_in :
      dir:Path.Build.t -> subdir:Path.Build.t -> bool
  end = struct
    type restriction =
      | Unrestricted
      | Restricted of Path.Unspecified.w Dir_set.t Memo.Lazy.t

    let corresponding_source_dir ~dir =
      let t = t () in
      match Dpath.analyse_target dir with
      | Install _
       |Alias _
       |Other _ ->
        None
      | Regular (_ctx, sub_dir) -> File_tree.find_dir t.file_tree sub_dir

    let source_subdirs_of_build_dir ~dir =
      match corresponding_source_dir ~dir with
      | None -> String.Set.empty
      | Some dir -> File_tree.Dir.sub_dir_names dir

    let is_allowed_to_generate_rules_in ~dir ~subdir =
      match Path.Local_gen.descendant ~of_:dir subdir with
      | None -> true
      | Some reach -> (
        match Path.Local_gen.split_first_component reach with
        | None ->
          (* allowed to generate rules inside itself *)
          true
        | Some (child, _) ->
          if
            Option.is_none
              (corresponding_source_dir
                ~dir:(Path.Local_gen.relative dir child))
          then
            (* allowed to generate directories inside itself *)
            true
          else
            (* allowed to generate rules in child directories as long as the
              directory itself is not generated *)
            Option.is_some (corresponding_source_dir ~dir:subdir) )

    let allowed_dirs ~dir ~subdir : restriction =
      if String.Set.mem (source_subdirs_of_build_dir ~dir) subdir then
        Unrestricted
      else
        Restricted
          (Memo.Lazy.create (fun () ->
            match load_dir ~dir:(Path.build dir) with
            | Non_build _ -> Dir_set.just_the_root
            | Build { allowed_subdirs; _ } ->
              Dir_set.descend allowed_subdirs subdir))

    let allowed_by_parent ~dir =
      allowed_dirs
        ~dir:(Path.Build.parent_exn dir)
        ~subdir:(Path.Build.basename dir)
  end

  let load_dir_step2_exn t ~dir =
    let context_name, sub_dir =
      match Dpath.analyse_path dir with
      | Build (Install (ctx, path)) -> (Context_or_install.Install ctx, path)
      | Build (Regular (ctx, path)) -> (Context_or_install.Context ctx, path)
      | Build (Alias _)
       |Build (Other _)
       |Source _
       |External _ ->
        Code_error.raise "[load_dir_step2_exn] was called on a strange path"
          [ ("path", Path.to_dyn dir) ]
    in
    (* the above check makes this safe *)
    let dir = Path.as_in_build_dir_exn dir in
    (* Load all the rules *)
    let extra_subdirs_to_keep, rules_produced =
      let gen_rules =
        match (Fdecl.get t.gen_rules) context_name with
        | None ->
          Code_error.raise "[gen_rules] did not specify rules for the context"
            [ ("context_name", Context_or_install.to_dyn context_name) ]
        | Some rules -> rules
      in
      Rules.collect (fun () -> gen_rules ~dir (Path.Source.explode sub_dir))
    in
    let rules =
      let dir = Path.build dir in
      Rules.Dir_rules.union
        (Rules.find rules_produced dir)
        (Rules.find (Fdecl.get t.init_rules) dir)
    in
    let collected = Rules.Dir_rules.consume rules in
    let rules = collected.rules in
    let alias_rules =
      match context_name with
      | Context context_name ->
        Some (compute_alias_rules t ~context_name ~collected ~dir ~sub_dir)
      | Install _ -> None
    in
    let file_tree_dir =
      match context_name with
      | Install _ -> None
      | Context _ -> File_tree.find_dir t.file_tree sub_dir
    in
    (* Compute the set of targets and the set of source files that must not be
      copied *)
    let source_files_to_ignore =
      List.fold_left rules ~init:Path.Build.Set.empty
        ~f:(fun acc_ignored { Pre_rule.targets; mode; _ } ->
          match mode with
          | Promote { only = None; _ }
           |Ignore_source_files ->
            Path.Build.Set.union targets acc_ignored
          | Promote { only = Some pred; _ } ->
            let to_ignore =
              Path.Build.Set.filter targets ~f:(fun target ->
                Predicate_lang.exec pred
                  (Path.reach (Path.build target) ~from:(Path.build dir))
                  ~standard:Predicate_lang.true_)
            in
            Path.Build.Set.union to_ignore acc_ignored
          | _ -> acc_ignored)
    in
    let source_files_to_ignore =
      Path.Build.Set.to_list source_files_to_ignore
      |> List.map ~f:Path.Build.drop_build_context_exn
      |> Path.Source.Set.of_list
    in
    (* Take into account the source files *)
    let to_copy, subdirs_to_keep =
      match context_name with
      | Install _ -> (None, String.Set.empty)
      | Context context_name ->
        (* This condition is [true] because of [get_dir_status] *)
        assert (String.Map.mem t.contexts context_name);
        let files, subdirs =
          match file_tree_dir with
          | None -> (Path.Source.Set.empty, String.Set.empty)
          | Some dir ->
            (File_tree.Dir.file_paths dir, File_tree.Dir.sub_dir_names dir)
        in
        let files = Path.Source.Set.diff files source_files_to_ignore in
        if Path.Source.Set.is_empty files then
          (None, subdirs)
        else
          let ctx_path = Path.Build.(relative root) context_name in
          (Some (ctx_path, files), subdirs)
    in
    let subdirs_to_keep =
      match extra_subdirs_to_keep with
      | All -> Subdir_set.All
      | These set -> These (String.Set.union subdirs_to_keep set)
    in
    (* Filter out fallback rules *)
    let rules =
      match to_copy with
      | None ->
        (* If there are no source files to copy, fallback rules are
          automatically kept *)
        rules
      | Some (_, to_copy) -> filter_out_fallback_rules t ~to_copy ~dir rules
    in
    (* Compile the rules and cleanup stale artifacts *)
    let rules =
      ( match to_copy with
      | None -> []
      | Some (ctx_dir, source_files) ->
        create_copy_rules ~ctx_dir ~non_target_source_files:source_files )
      @ rules
    in
    let targets_here = compile_rules ~dir rules in
    add_rules_exn t targets_here;
    let allowed_by_parent =
      Generated_directory_restrictions.allowed_by_parent ~dir
    in
    ( match allowed_by_parent with
    | Unrestricted -> ()
    | Restricted restriction -> (
      match Path.Build.Map.find (Rules.to_map rules_produced) dir with
      | None -> ()
      | Some rules ->
        if Dir_set.here (Memo.Lazy.force restriction) then
          ()
        else
          Code_error.raise
            "Generated rules in a directory not allowed by the parent"
            [ ("dir", Path.Build.to_dyn dir)
            ; ("rules", Rules.Dir_rules.to_dyn rules)
            ] ) );
    let rules_generated_in =
      Dir_set.of_list
        ( Path.Build.Map.keys (Rules.to_map rules_produced)
        |> List.filter_map ~f:(fun subdir ->
          Path.Local_gen.descendant ~of_:dir subdir) )
    in
    let allowed_granddescendants_of_parent =
      match allowed_by_parent with
      | Unrestricted ->
        (* in this case the parent isn't allowed to create any generated
          granddescendant directories *)
        Dir_set.empty
      | Restricted restriction -> Memo.Lazy.force restriction
    in
    let descendants_to_keep =
      Dir_set.union_all
        [ rules_generated_in
        ; Subdir_set.to_dir_set subdirs_to_keep
        ; allowed_granddescendants_of_parent
        ]
    in
    let violations =
      Path.Build.Map.filter_mapi (Rules.to_map rules_produced)
        ~f:(fun key data ->
          let allowed =
            Generated_directory_restrictions.is_allowed_to_generate_rules_in
              ~dir ~subdir:key
          in
          if not allowed then
            Some data
          else
            None)
    in
    if not (Path.Build.Map.is_empty violations) then
      Code_error.raise
        "Directory creates generated directories inside its descendant source \
         directories. This is not allowed."
        [ ("dir", Path.Build.to_dyn dir)
        ; ( "creates-rules-in"
          , Dyn.Encoder.(list (pair Path.Build.to_dyn Rules.Dir_rules.to_dyn))
            (Path.Build.Map.to_list violations) )
        ];
    let subdirs_to_keep = Subdir_set.of_dir_set descendants_to_keep in
    remove_old_artifacts t ~dir ~subdirs_to_keep;
    let alias_targets =
      match alias_rules with
      | None -> None
      | Some f -> Some (f ~subdirs_to_keep)
    in
    Loaded.Build
      { allowed_subdirs = descendants_to_keep
      ; rules_produced
      ; targets_here
      ; targets_of_alias_dir =
        ( match alias_targets with
        | None -> Path.Build.Map.empty
        | Some v -> v )
      }

  let load_dir_impl t ~dir : Loaded.t =
    match get_dir_triage t ~dir with
    | Known l -> l
    | Alias_dir_of dir' -> (
      match load_dir ~dir:(Path.build dir') with
      | Non_build _ -> Code_error.raise "Can only forward to a build dir" []
      | Build
        { targets_here = _
        ; targets_of_alias_dir
        ; rules_produced
        ; allowed_subdirs
        } ->
        Loaded.Build
          { targets_here = targets_of_alias_dir
          ; targets_of_alias_dir = Path.Build.Map.empty
          ; rules_produced
          ; allowed_subdirs
          } )
    | Need_step2 -> load_dir_step2_exn t ~dir

  let load_dir =
    let load_dir_impl dir = load_dir_impl (t ()) ~dir in
    let memo =
      Memo.create_hidden "load-dir" ~doc:"load dir"
        ~input:(module Path)
        Sync load_dir_impl
    in
    fun ~dir -> Memo.exec memo dir
end

open Load_rules

let load_dir_and_get_buildable_targets ~dir =
  let loaded = load_dir ~dir in
  match loaded with
  | Non_build _ -> Path.Build.Map.empty
  | Build { targets_here; _ } -> targets_here

let get_rule_other fn =
  Option.bind (Path.as_in_build_dir fn) ~f:(fun fn ->
    let dir = Path.Build.parent_exn fn in
    match load_dir ~dir:(Path.build dir) with
    | Non_build _ -> assert false
    | Build { targets_here; _ } -> Path.Build.Map.find targets_here fn)

and get_rule t path =
  let dir = Path.parent_exn path in
  if Path.is_strict_descendant_of_build_dir dir then
    let rules = load_dir_and_get_buildable_targets ~dir in
    let path = Path.as_in_build_dir_exn path in
    match Path.Build.Map.find rules path with
    | Some _ as some -> Fiber.return some
    | None ->
      let loc = Rule_fn.loc () in
      no_rule_found t ~loc path
  else if Path.exists path then
    Fiber.return None
  else
    let loc = Rule_fn.loc () in
    User_error.raise ?loc
      [ Pp.textf "File unavailable: %s" (Path.to_string_maybe_quoted path) ]

let all_targets t =
  String.Map.to_list t.contexts
  |> List.fold_left ~init:Path.Build.Set.empty ~f:(fun acc (_, ctx) ->
    File_tree.fold t.file_tree ~traverse:Sub_dirs.Status.Set.all ~init:acc
      ~f:(fun dir acc ->
        match
          load_dir
            ~dir:
              (Path.build
                (Path.Build.append_source ctx.Context.build_dir
                  (File_tree.Dir.path dir)))
        with
        | Non_build _ -> acc
        | Build { targets_here; targets_of_alias_dir; _ } ->
          List.fold_left ~init:acc ~f:Path.Build.Set.add
            ( Path.Build.Map.keys targets_of_alias_dir
            @ Path.Build.Map.keys targets_here )))

module type Rec = sig
  val build_file : Path.t -> unit Fiber.t

  val execute_rule : Internal_rule.t -> unit Fiber.t

  module Pred : sig
    val eval : File_selector.t -> Path.Set.t

    val build : File_selector.t -> unit Fiber.t
  end

  val evaluate_rule : Internal_rule.t -> (Action.t * Dep.Set.t) Fiber.t

  (* other stuff: *)
  val evaluate_rule_and_wait_for_dependencies :
    Internal_rule.t -> (Action.t * Dep.Set.t) Fiber.t
end

(* Separation between [Used_recursively] and [Exported] is necessary because at
  least one module in the recursive module group must be pure (only expose
   functions) *)
module rec Used_recursively : Rec = Exported

and Exported : sig
  include Rec

  (* exported to inspect memory cycles *)

  val evaluate_action_and_dynamic_deps_memo :
    ( Internal_rule.t
    , Action_and_deps.t
    , Internal_rule.t -> Action_and_deps.t Fiber.t )
    Memo.t

  val build_file_memo : (Path.t, unit, Path.t -> unit Fiber.t) Memo.t
end = struct
  open Used_recursively

  let build_deps =
    Dep.Set.parallel_iter ~f:(function
      | Alias a -> build_file (Path.build (Alias.stamp_file a))
      | File f -> build_file f
      | Glob g -> Pred.build g
      | Universe
       |Env _ ->
        Fiber.return ()
      | Sandbox_config _ -> Fiber.return ())

  let eval_pred = Pred.eval

  (* Evaluate a rule and return the action and set of dynamic dependencies *)
  let evaluate_action_and_dynamic_deps_memo =
    let f (rule : Internal_rule.t) =
      let* static_deps = Fiber.Once.get rule.static_deps in
      let rule_deps = Static_deps.rule_deps static_deps in
      let+ () = build_deps rule_deps in
      Build.exec ~eval_pred rule.build ()
    in
    Memo.create "evaluate-action-and-dynamic-deps"
      ~output:(Simple (module Action_and_deps))
      ~doc:
        "Evaluate the build arrow part of a rule and return the action and \
         dynamic dependency of the rule."
      ~input:(module Internal_rule)
      ~visibility:Hidden Async f

  let evaluate_action_and_dynamic_deps =
    Memo.exec evaluate_action_and_dynamic_deps_memo

  let select_sandbox_mode (config : Sandbox_config.t) ~loc
    ~sandboxing_preference =
    match
      List.find_map sandboxing_preference ~f:(fun preference ->
        match Sandbox_mode.Set.mem config preference with
        | false -> None
        | true -> (
          match preference with
          | Some Symlink ->
            if Sandbox_mode.Set.mem config Sandbox_mode.copy then
              Some
                ( if Sys.win32 then
                  Sandbox_mode.copy
                else
                  Sandbox_mode.symlink )
            else
              User_error.raise ~loc
                [ Pp.text
                  "This rule requires sandboxing with symlinks, but that \
                   won't work on Windows."
                ]
          | _ -> Some preference ))
    with
    | None ->
      (* This is not trivial to reach because the user rules are checked at
        parse time and [sandboxing_preference] always includes all possible
         modes. However, it can still be reached if multiple sandbox config
         specs are combined into an unsatisfiable one. *)
      User_error.raise ~loc
        [ Pp.text
          "This rule forbids all sandboxing modes (but it also requires \
           sandboxing)"
        ]
    | Some choice -> choice

  let evaluate_rule (rule : Internal_rule.t) =
    let* static_deps = Fiber.Once.get rule.static_deps in
    let+ action, dynamic_action_deps = evaluate_action_and_dynamic_deps rule in
    let static_action_deps = Static_deps.action_deps static_deps in
    let action_deps = Dep.Set.union static_action_deps dynamic_action_deps in
    (action, action_deps)

  (* Same as the function just bellow, but with less opportunity for
    parallelism. We keep this dead code here for documentation purposes as it
     is easier to read the one bellow. The reader only has to check that both
     function do the same thing. *)
  let _evaluate_rule_and_wait_for_dependencies rule =
    let* action, action_deps = evaluate_rule rule in
    let+ () = build_deps action_deps in
    (action, action_deps)

  (* The following function does exactly the same as the function above with
    the difference that it starts the build of static dependencies before we
     know the final action and set of dynamic dependencies. We do this to
     increase opportunities for parallelism. *)
  let evaluate_rule_and_wait_for_dependencies (rule : Internal_rule.t) =
    let* static_deps = Fiber.Once.get rule.static_deps in
    let static_action_deps = Static_deps.action_deps static_deps in
    (* Build the static dependencies in parallel with evaluation the action and
      dynamic dependencies *)
    let* action, dynamic_action_deps =
      Fiber.fork_and_join_unit
        (fun () -> build_deps static_action_deps)
        (fun () -> evaluate_action_and_dynamic_deps rule)
    in
    build_deps dynamic_action_deps
    >>>
    let action_deps = Dep.Set.union static_action_deps dynamic_action_deps in
    Fiber.return (action, action_deps)

  let start_rule t _rule = t.hook Rule_started

  let lookup_cache = function
    | None ->
      fun _ _ -> Result.Error "memory is not enabled"
    | Some memory ->
      fun force key ->
        let open Result.O in
        let* () =
          if force then
            Result.Error "build is forced"
          else
            Result.Ok ()
        in
        let+ _, targets = Dune_manager.Client.search memory key in
        targets

  (* Same as [rename] except that if the source doesn't exist we delete the
    destination *)
  let rename_optional_file ~src ~dst =
    let src = Path.Build.to_string src in
    let dst = Path.Build.to_string dst in
    match Unix.rename src dst with
    | () -> ()
    | exception Unix.Unix_error ((ENOENT | ENOTDIR), _, _) -> (
      match Unix.unlink dst with
      | exception Unix.Unix_error (ENOENT, _, _) -> ()
      | () -> () )

  let execute_rule_impl rule =
    let t = t () in
    let { Internal_rule.dir
      ; targets
        ; env
        ; context
        ; mode
        ; locks
        ; id = _
        ; static_deps = _
        ; build = _
        ; info
        ; transitive_rev_deps = _
        ; rev_deps = _
        } =
      rule
    in
    start_rule t rule;
    let* action, deps = evaluate_rule_and_wait_for_dependencies rule in
    Fs.mkdir_p dir;
    let targets_as_list = Path.Build.Set.to_list targets in
    let head_target = List.hd targets_as_list in
    let prev_trace = Trace.get (Path.build head_target) in
    let sandbox_mode =
      match Action.is_useful_to_sandbox action with
      | Clearly_not ->
        let config = Dep.Set.sandbox_config deps in
        if Sandbox_config.mem config Sandbox_mode.none then
          Sandbox_mode.none
        else
          User_error.raise
            ~loc:(rule_loc ~file_tree:t.file_tree ~info ~dir)
            [ Pp.text
              "Rule dependencies are configured to require sandboxing, but \
               the rule has no actions that could potentially require \
               sandboxing."
            ]
      | Maybe ->
        select_sandbox_mode
          ~loc:(rule_loc ~file_tree:t.file_tree ~info ~dir)
          (Dep.Set.sandbox_config deps)
          ~sandboxing_preference:t.sandboxing_preference
    in
    let rule_digest =
      let env =
        match (env, context) with
        | None, None -> Env.initial
        | Some e, _ -> e
        | None, Some c -> c.env
      in
      let trace =
        ( Dep.Set.trace deps ~sandbox_mode ~env ~eval_pred
        , List.map targets_as_list ~f:(fun p -> Path.to_string (Path.build p))
        , Option.map context ~f:(fun c -> c.name)
        , Action.for_shell action )
      in
      Digest.generic trace
    in
    let targets_digest =
      match
        List.map targets_as_list ~f:(fun p ->
          Cached_digest.file (Path.build p))
      with
      | l -> Some (Digest.generic l)
      | exception (Unix.Unix_error _ | Sys_error _) -> None
    in
    let sandbox =
      match sandbox_mode with
      | Some mode ->
        let digest = Digest.to_string rule_digest in
        Some (Path.Build.relative sandbox_dir digest, mode)
      | None -> None
    in
    let force =
      !Clflags.force
      && List.exists targets_as_list ~f:Path.Build.is_alias_stamp_file
    in
    let something_changed =
      match (prev_trace, targets_digest, Dep.Set.has_universe deps) with
      | Some prev_trace, Some targets_digest, false ->
        prev_trace.rule_digest <> rule_digest
        || prev_trace.targets_digest <> targets_digest
      | _ -> true
    in
    let* () =
      if force || something_changed then (
        List.iter targets_as_list ~f:(fun p ->
          Path.unlink_no_err (Path.build p));
<<<<<<< HEAD
        match lookup_cache t.memory force rule_digest with
        | Result.Ok files ->
          let retrieve (dest, source, _) =
            Log.infof "retrieve %s from cache" (Path.to_string dest);
            Unix.link (Path.to_string source) (Path.to_string dest)
          and digest (_, _, digest) = digest in
          List.iter ~f:retrieve files;
          Trace.set (Path.build head_target)
            { rule_digest
            ; targets_digest = Digest.generic (List.map ~f:digest files)
            };
          Fiber.return ()
        | Result.Error e ->
          Log.infof "cache miss: %s" e;
          pending_targets := Path.Build.Set.union targets !pending_targets;
          let loc = Rule.Info.loc info in
          let sandboxed, action =
            match sandbox with
            | None ->
              (None, action)
            | Some (sandbox_dir, sandbox_mode) ->
              Path.rm_rf (Path.build sandbox_dir);
              let sandboxed path : Path.Build.t =
                Path.Build.append_local sandbox_dir (Path.Build.local path)
              in
              Dep.Set.dirs deps
              |> Path.Set.iter ~f:(fun p ->
                match Path.as_in_build_dir p with
                | None ->
                  Fs.assert_exists ~loc p
                | Some p ->
                  Fs.mkdir_p (sandboxed p));
              Fs.mkdir_p (sandboxed dir);
              ( Some sandboxed
              , Action.sandbox action ~sandboxed ~mode:sandbox_mode ~deps
                ~eval_pred )
          in
          let chdirs = Action.chdirs action in
          Path.Set.iter chdirs ~f:Fs.(mkdir_p_or_check_exists ~loc);
          let+ () =
            with_locks locks ~f:(fun () ->
              Fiber.map (Action_exec.exec ~context ~env ~targets action)
                ~f:(fun () ->
                  match sandboxed with
                  | None ->
                    ()
                  | Some sandboxed ->
                    List.iter targets_as_list ~f:(fun target ->
                      rename_optional_file ~src:(sandboxed target) ~dst:target)))
          in
          Option.iter sandbox ~f:(fun (p, _mode) -> Path.rm_rf (Path.build p));
          (* All went well, these targets are no longer pending *)
          pending_targets := Path.Build.Set.diff !pending_targets targets;
          let targets, targets_digest =
            compute_targets_digest_after_rule_execution ~info targets_as_list
          in
          Option.iter t.memory ~f:(fun memory ->
            ignore
              (Dune_manager.Client.promote memory targets rule_digest [] None));
          Trace.set (Path.build head_target) { rule_digest; targets_digest }
=======
        pending_targets := Path.Build.Set.union targets !pending_targets;
        let loc = Rule.Info.loc info in
        let sandboxed, action =
          match sandbox with
          | None -> (None, action)
          | Some (sandbox_dir, sandbox_mode) ->
            Path.rm_rf (Path.build sandbox_dir);
            let sandboxed path : Path.Build.t =
              Path.Build.append_local sandbox_dir (Path.Build.local path)
            in
            Dep.Set.dirs deps
            |> Path.Set.iter ~f:(fun p ->
              match Path.as_in_build_dir p with
              | None -> Fs.assert_exists ~loc p
              | Some p -> Fs.mkdir_p (sandboxed p));
            Fs.mkdir_p (sandboxed dir);
            ( Some sandboxed
            , Action.sandbox action ~sandboxed ~mode:sandbox_mode ~deps
              ~eval_pred )
        in
        let chdirs = Action.chdirs action in
        Path.Set.iter chdirs ~f:Fs.(mkdir_p_or_check_exists ~loc);
        let+ () =
          with_locks locks ~f:(fun () ->
            Fiber.map (Action_exec.exec ~context ~env ~targets action)
              ~f:(fun () ->
                match sandboxed with
                | None -> ()
                | Some sandboxed ->
                  List.iter targets_as_list ~f:(fun target ->
                    rename_optional_file ~src:(sandboxed target) ~dst:target)))
        in
        Option.iter sandbox ~f:(fun (p, _mode) -> Path.rm_rf (Path.build p));
        (* All went well, these targets are no longer pending *)
        pending_targets := Path.Build.Set.diff !pending_targets targets;
        let targets_digest =
          compute_targets_digest_after_rule_execution ~info targets_as_list
        in
        Trace.set (Path.build head_target) { rule_digest; targets_digest }
>>>>>>> 7d5195bf
      ) else
        Fiber.return ()
    in
    let+ () =
      match mode with
      | Standard
       |Fallback
       |Ignore_source_files ->
        Fiber.return ()
      | Promote { lifetime; into; only } ->
        Fiber.sequential_iter (Path.Build.Set.to_list targets) ~f:(fun path ->
          let consider_for_promotion =
            match only with
            | None -> true
            | Some pred ->
              Predicate_lang.exec pred
                (Path.reach (Path.build path) ~from:(Path.build dir))
                ~standard:Predicate_lang.true_
          in
          if consider_for_promotion then
            let in_source_tree = Path.Build.drop_build_context_exn path in
            let in_source_tree =
              match into with
              | None -> in_source_tree
              | Some { loc; dir } ->
                Path.Source.relative
                  (Path.Source.relative
                    (Path.Source.parent_exn in_source_tree)
                     dir ~error_loc:loc)
                  (Path.Source.basename in_source_tree)
            in
            let path = Path.build path in
            let in_source_tree = Path.source in_source_tree in
            if
              (not (Path.exists in_source_tree))
              || Cached_digest.file path <> Cached_digest.file in_source_tree
            then (
              if lifetime = Until_clean then
                Promoted_to_delete.add in_source_tree;
              Scheduler.ignore_for_watch in_source_tree;
              Artifact_substitution.copy_file () ~src:path ~dst:in_source_tree
                ~get_vcs:(File_tree.nearest_vcs t.file_tree)
            ) else
              Fiber.return ()
          else
            Fiber.return ())
    in
    t.hook Rule_completed

  (* a rule can have multiple files, but rule.run_rule may only be called once *)
  let build_file_impl path =
    let t = t () in
    let on_error exn = Dep_path.reraise exn (Path path) in
    Fiber.with_error_handler ~on_error (fun () ->
      get_rule t path
      >>= function
      | None ->
        (* file already exists *)
        Fiber.return ()
      | Some rule -> execute_rule rule)

  module Pred = struct
    let build_impl g =
      Pred.eval g |> Path.Set.to_list |> Fiber.parallel_iter ~f:build_file

    let eval_impl g =
      let dir = File_selector.dir g in
      Path.Set.filter (targets_of ~dir) ~f:(File_selector.test g)

    let eval =
      Memo.exec
        (Memo.create "eval-pred" ~doc:"Evaluate a predicate in a directory"
          ~input:(module File_selector)
           ~output:(Allow_cutoff (module Path.Set))
           ~visibility:Hidden Sync eval_impl)

    let build =
      Memo.exec
        (Memo.create "build-pred" ~doc:"build a predicate"
          ~input:(module File_selector)
           ~output:(Allow_cutoff (module Unit))
           ~visibility:Hidden Async build_impl)
  end

  let build_file_memo =
    Memo.create "build-file"
      ~output:(Allow_cutoff (module Unit))
      ~doc:"Build a file."
      ~input:(module Path)
      ~visibility:(Public Dpath.decode) Async build_file_impl

  let build_file = Memo.exec build_file_memo

  let execute_rule_memo =
    Memo.create "execute-rule"
      ~output:(Allow_cutoff (module Unit))
      ~doc:"-"
      ~input:(module Internal_rule)
      ~visibility:Hidden Async execute_rule_impl

  let execute_rule = Memo.exec execute_rule_memo

  let () =
    Fdecl.set Rule_fn.loc_decl (fun () ->
      let stack = Memo.get_call_stack () in
      List.find_map stack ~f:(fun frame ->
        match Memo.Stack_frame.as_instance_of frame ~of_:execute_rule_memo with
        | Some input -> Some input
        | None ->
          Memo.Stack_frame.as_instance_of frame
            ~of_:evaluate_action_and_dynamic_deps_memo)
      |> Option.bind ~f:(fun (rule : Internal_rule.t) ->
        Rule.Info.loc rule.info))
end

open Exported

let eval_pred = Pred.eval

let shim_of_build_goal request =
  let request =
    let open Build.O in
    request >>^ fun () -> Action.Progn []
  in
  Internal_rule.shim_of_build_goal ~build:request
    ~static_deps:(static_deps request)

let build_request ~request =
  let result = Fdecl.create () in
  let request =
    let open Build.O in
    request >>^ fun res -> Fdecl.set result res
  in
  let rule = shim_of_build_goal request in
  let+ _act, _deps = evaluate_rule_and_wait_for_dependencies rule in
  Fdecl.get result

let process_memcycle exn =
  let cycle =
    Memo.Cycle_error.get exn
    |> List.filter_map
      ~f:(Memo.Stack_frame.as_instance_of ~of_:build_file_memo)
  in
  match List.last cycle with
  | None ->
    let frames = Memo.Cycle_error.get exn in
    Code_error.raise "dependency cycle that does not involve any files"
      [ ("frames", Dyn.Encoder.(list Memo.Stack_frame.to_dyn) frames) ]
  | Some last ->
    let first = List.hd cycle in
    let cycle =
      if last = first then
        cycle
      else
        last :: cycle
    in
    User_error.raise
      [ Pp.text "Dependency cycle between the following files:"
      ; Pp.chain cycle ~f:(fun p ->
        Pp.verbatim (Path.to_string_maybe_quoted p))
      ]

module Rule = struct
  module Id = Internal_rule.Id

  module T = struct
    type t =
      { id : Id.t
      ; dir : Path.Build.t
      ; deps : Dep.Set.t
      ; targets : Path.Build.Set.t
      ; context : Context.t option
      ; action : Action.t
      }

    let compare a b = Id.compare a.id b.id

    let to_dyn _ = Dyn.opaque
  end

  include T
  module O = Comparable.Make (T)
  module Set = O.Set
end

let set_packages f =
  let t = t () in
  Fdecl.set t.packages f

let package_deps pkg files =
  let t = t () in
  let rules_seen = ref Internal_rule.Set.empty in
  let rec loop fn acc =
    match Path.as_in_build_dir fn with
    | None ->
      (* if this file isn't in the build dir, it doesnt belong to any packages
        and it doesn't have dependencies that do *)
      acc
    | Some fn -> (
      let pkgs = Fdecl.get t.packages fn in
      match Package.Name.Set.is_empty pkgs with
      | true -> loop_deps fn acc
      | false ->
        if Package.Name.Set.mem pkgs pkg then
          loop_deps fn acc
        else
          Package.Name.Set.union acc pkgs )
  and loop_deps fn acc =
    match Path.Build.Table.find t.files fn with
    | None -> acc
    | Some ir ->
      if Internal_rule.Set.mem !rules_seen ir then
        acc
      else (
        rules_seen := Internal_rule.Set.add !rules_seen ir;
        (* We know that at this point of execution, all the relevant ivars have
          been filled so the following calls to [X.peek_exn] cannot raise. *)
        let static_deps = Fiber.Once.peek_exn ir.static_deps in
        let static_action_deps = Static_deps.action_deps static_deps in
        let _act, dynamic_action_deps =
          Memo.peek_exn evaluate_action_and_dynamic_deps_memo ir
        in
        let action_deps =
          Path.Set.union
            (Dep.Set.paths static_action_deps ~eval_pred)
            (Dep.Set.paths dynamic_action_deps ~eval_pred)
        in
        Path.Set.fold action_deps ~init:acc ~f:loop
      )
  in
  let open Build.O in
  Build.paths_for_rule files
  >>^ fun () ->
  (* We know that at this point of execution, all the relevant ivars have been
    filled *)
  Path.Set.fold files ~init:Package.Name.Set.empty ~f:(fun fn acc ->
    match Path.as_in_build_dir fn with
    | None -> acc
    | Some fn -> loop_deps fn acc)

let prefix_rules prefix ~f =
  let targets = Build.targets prefix in
  if not (Path.Build.Set.is_empty targets) then
    Code_error.raise "Build_system.prefix_rules' prefix contains targets"
      [ ("targets", Path.Build.Set.to_dyn targets) ];
  let res, rules = Rules.collect f in
  Rules.produce
    (Rules.map_rules rules ~f:(fun rule ->
      { rule with build = Build.O.( >>> ) prefix rule.build }));
  res

module Alias = Alias0

let assert_not_in_memoized_function () =
  match Memo.get_call_stack () with
  | [] -> ()
  | stack ->
    Code_error.raise
      "Build_system.entry_point: called inside a memoized function"
      [ ("stack", Dyn.Encoder.list Memo.Stack_frame.to_dyn stack) ]

let process_exn_and_reraise =
  Exn_with_backtrace.map_and_reraise
    ~f:
      (Dep_path.map ~f:(function
        | Memo.Cycle_error.E exn -> process_memcycle exn
        | _ as exn -> exn))

let entry_point_async ~f =
  assert_not_in_memoized_function ();
  Fiber.with_error_handler f ~on_error:process_exn_and_reraise

let entry_point_sync ~f =
  assert_not_in_memoized_function ();
  match Exn_with_backtrace.try_with f with
  | Ok x -> x
  | Error exn -> process_exn_and_reraise exn

let do_build ~request =
  Hooks.End_of_build.once Promotion.finalize;
  entry_point_async ~f:(fun () -> build_request ~request)

let all_targets () =
  let t = t () in
  entry_point_sync ~f:(fun () -> all_targets t)

let targets_of ~dir = entry_point_sync ~f:(fun () -> targets_of ~dir)

let is_target file = Path.Set.mem (targets_of ~dir:(Path.parent_exn file)) file

module Print_rules : sig
  val evaluate_rules :
    recursive:bool -> request:(unit, unit) Build.t -> Rule.t list Fiber.t
end = struct
  let rules_for_files rules deps =
    Dep.Set.paths deps ~eval_pred
    |> Path.Set.fold ~init:Rule.Set.empty ~f:(fun path acc ->
      match
        Path.as_in_build_dir path |> Option.bind ~f:(Path.Build.Map.find rules)
      with
      | None -> acc
      | Some rule -> Rule.Set.add acc rule)
    |> Rule.Set.to_list

  let evaluate_rules ~recursive ~request =
    entry_point_sync ~f:(fun () ->
      let rules = ref Internal_rule.Id.Map.empty in
      let rec run_rule (rule : Internal_rule.t) =
        if Internal_rule.Id.Map.mem !rules rule.id then
          Fiber.return ()
        else
          let* action, deps = evaluate_rule rule in
          let rule =
            { Rule.id = rule.id
            ; dir = rule.dir
            ; deps
            ; targets = rule.targets
            ; context = rule.context
            ; action
            }
          in
          rules := Internal_rule.Id.Map.set !rules rule.id rule;
          if recursive then
            Dep.Set.parallel_iter_files deps ~f:proc_rule ~eval_pred
          else
            Fiber.return ()
      and proc_rule dep =
        match get_rule_other dep with
        | None -> Fiber.return () (* external files *)
        | Some rule -> run_rule rule
      in
      let rule_shim = shim_of_build_goal request in
      let* _act, goal = evaluate_rule rule_shim in
      let+ () = Dep.Set.parallel_iter_files goal ~f:proc_rule ~eval_pred in
      let rules =
        Internal_rule.Id.Map.fold !rules ~init:Path.Build.Map.empty
          ~f:(fun (r : Rule.t) acc ->
            Path.Build.Set.fold r.targets ~init:acc ~f:(fun fn acc ->
              Path.Build.Map.set acc fn r))
      in
      match
        Rule.Id.Top_closure.top_closure
          (rules_for_files rules goal)
          ~key:(fun (r : Rule.t) -> r.id)
          ~deps:(fun (r : Rule.t) -> rules_for_files rules r.deps)
      with
      | Ok l -> l
      | Error cycle ->
        User_error.raise
          [ Pp.text "Dependency cycle detected:"
          ; Pp.chain cycle ~f:(fun rule ->
            Pp.verbatim
              (Path.to_string_maybe_quoted
                (Path.build (Path.Build.Set.choose_exn rule.Rule.targets))))
          ])
end

include Print_rules

module All_lib_deps : sig
  val all_lib_deps :
       request:(unit, unit) Build.t
    -> Lib_deps_info.t Path.Source.Map.t String.Map.t Fiber.t
end = struct
  let static_deps_of_request request =
    Static_deps.paths @@ Build.static_deps request ~all_targets:targets_of

  let rules_for_files paths =
    Path.Set.fold paths ~init:[] ~f:(fun path acc ->
      match get_rule_other path with
      | None -> acc
      | Some rule -> rule :: acc)
    |> Internal_rule.Set.of_list |> Internal_rule.Set.to_list

  let rules_for_targets targets =
    Internal_rule.Id.Top_closure_f.top_closure (rules_for_files targets)
      ~key:(fun (r : Internal_rule.t) -> r.id)
      ~deps:(fun (r : Internal_rule.t) ->
        Fiber.Once.get r.static_deps
        >>| Static_deps.paths ~eval_pred
        >>| rules_for_files)
    >>| function
    | Ok l -> l
    | Error cycle ->
      User_error.raise
        [ Pp.text "Dependency cycle detected:"
        ; Pp.chain cycle ~f:(fun rule ->
          Pp.verbatim
            (Path.to_string_maybe_quoted
              (Path.build
                (Path.Build.Set.choose_exn rule.Internal_rule.targets))))
        ]

  let all_lib_deps ~request =
    let t = t () in
    let targets = static_deps_of_request request ~eval_pred in
    let* rules = rules_for_targets targets in
    let+ lib_deps =
      Fiber.parallel_map rules ~f:(fun rule ->
        let+ deps = Internal_rule.lib_deps rule in
        (rule, deps))
    in
    List.fold_left lib_deps ~init:[] ~f:(fun acc (rule, deps) ->
      if Lib_name.Map.is_empty deps then
        acc
      else
        match Path.Build.extract_build_context rule.Internal_rule.dir with
        | None -> acc
        | Some (context, p) -> (context, (p, deps)) :: acc)
    |> String.Map.of_list_multi
    |> String.Map.filteri ~f:(fun ctx _ -> String.Map.mem t.contexts ctx)
    |> String.Map.map
      ~f:(Path.Source.Map.of_list_reduce ~f:Lib_deps_info.merge)
end

include All_lib_deps

let load_dir_and_produce_its_rules ~dir =
  let loaded = load_dir ~dir in
  match loaded with
  | Non_build _ -> ()
  | Build loaded -> Rules.produce loaded.rules_produced

let load_dir ~dir = load_dir_and_produce_its_rules ~dir

let init ~contexts ?memory ~file_tree ~hook ~sandboxing_preference =
  let contexts =
    List.map contexts ~f:(fun c -> (c.Context.name, c))
    |> String.Map.of_list_exn
  in
  let t =
    { contexts
    ; files = Path.Build.Table.create 1024
    ; packages = Fdecl.create ()
    ; file_tree
    ; gen_rules = Fdecl.create ()
    ; init_rules = Fdecl.create ()
    ; hook
    ; memory
    ; sandboxing_preference = sandboxing_preference @ Sandbox_mode.all
    }
  in
  Option.iter
    ~f:(fun m -> Dune_manager.Client.set_build_dir m Path.build_dir)
    t.memory;
  set t<|MERGE_RESOLUTION|>--- conflicted
+++ resolved
@@ -548,22 +548,11 @@
     List.partition_map targets ~f:(fun fn ->
       let fn = Path.build fn in
       match Cached_digest.refresh fn with
-<<<<<<< HEAD
-      | digest ->
-        Left (fn, digest)
-      | exception (Unix.Unix_error _ | Sys_error _) ->
-        Right fn)
-  in
-  match bad with
-  | [] ->
-    (good, Digest.generic (List.map ~f:snd good))
-=======
-      | digest -> Left digest
+      | digest -> Left (fn, digest)
       | exception (Unix.Unix_error _ | Sys_error _) -> Right fn)
   in
   match bad with
-  | [] -> Digest.generic good
->>>>>>> 7d5195bf
+  | [] -> (good, Digest.generic (List.map ~f:snd good))
   | missing ->
     User_error.raise ?loc:(Rule.Info.loc info)
       [ Pp.textf "Rule failed to generate the following targets:"
@@ -1343,8 +1332,7 @@
   let start_rule t _rule = t.hook Rule_started
 
   let lookup_cache = function
-    | None ->
-      fun _ _ -> Result.Error "memory is not enabled"
+    | None -> fun _ _ -> Result.Error "memory is not enabled"
     | Some memory ->
       fun force key ->
         let open Result.O in
@@ -1457,7 +1445,6 @@
       if force || something_changed then (
         List.iter targets_as_list ~f:(fun p ->
           Path.unlink_no_err (Path.build p));
-<<<<<<< HEAD
         match lookup_cache t.memory force rule_digest with
         | Result.Ok files ->
           let retrieve (dest, source, _) =
@@ -1476,8 +1463,7 @@
           let loc = Rule.Info.loc info in
           let sandboxed, action =
             match sandbox with
-            | None ->
-              (None, action)
+            | None -> (None, action)
             | Some (sandbox_dir, sandbox_mode) ->
               Path.rm_rf (Path.build sandbox_dir);
               let sandboxed path : Path.Build.t =
@@ -1486,10 +1472,8 @@
               Dep.Set.dirs deps
               |> Path.Set.iter ~f:(fun p ->
                 match Path.as_in_build_dir p with
-                | None ->
-                  Fs.assert_exists ~loc p
-                | Some p ->
-                  Fs.mkdir_p (sandboxed p));
+                | None -> Fs.assert_exists ~loc p
+                | Some p -> Fs.mkdir_p (sandboxed p));
               Fs.mkdir_p (sandboxed dir);
               ( Some sandboxed
               , Action.sandbox action ~sandboxed ~mode:sandbox_mode ~deps
@@ -1502,8 +1486,7 @@
               Fiber.map (Action_exec.exec ~context ~env ~targets action)
                 ~f:(fun () ->
                   match sandboxed with
-                  | None ->
-                    ()
+                  | None -> ()
                   | Some sandboxed ->
                     List.iter targets_as_list ~f:(fun target ->
                       rename_optional_file ~src:(sandboxed target) ~dst:target)))
@@ -1518,47 +1501,6 @@
             ignore
               (Dune_manager.Client.promote memory targets rule_digest [] None));
           Trace.set (Path.build head_target) { rule_digest; targets_digest }
-=======
-        pending_targets := Path.Build.Set.union targets !pending_targets;
-        let loc = Rule.Info.loc info in
-        let sandboxed, action =
-          match sandbox with
-          | None -> (None, action)
-          | Some (sandbox_dir, sandbox_mode) ->
-            Path.rm_rf (Path.build sandbox_dir);
-            let sandboxed path : Path.Build.t =
-              Path.Build.append_local sandbox_dir (Path.Build.local path)
-            in
-            Dep.Set.dirs deps
-            |> Path.Set.iter ~f:(fun p ->
-              match Path.as_in_build_dir p with
-              | None -> Fs.assert_exists ~loc p
-              | Some p -> Fs.mkdir_p (sandboxed p));
-            Fs.mkdir_p (sandboxed dir);
-            ( Some sandboxed
-            , Action.sandbox action ~sandboxed ~mode:sandbox_mode ~deps
-              ~eval_pred )
-        in
-        let chdirs = Action.chdirs action in
-        Path.Set.iter chdirs ~f:Fs.(mkdir_p_or_check_exists ~loc);
-        let+ () =
-          with_locks locks ~f:(fun () ->
-            Fiber.map (Action_exec.exec ~context ~env ~targets action)
-              ~f:(fun () ->
-                match sandboxed with
-                | None -> ()
-                | Some sandboxed ->
-                  List.iter targets_as_list ~f:(fun target ->
-                    rename_optional_file ~src:(sandboxed target) ~dst:target)))
-        in
-        Option.iter sandbox ~f:(fun (p, _mode) -> Path.rm_rf (Path.build p));
-        (* All went well, these targets are no longer pending *)
-        pending_targets := Path.Build.Set.diff !pending_targets targets;
-        let targets_digest =
-          compute_targets_digest_after_rule_execution ~info targets_as_list
-        in
-        Trace.set (Path.build head_target) { rule_digest; targets_digest }
->>>>>>> 7d5195bf
       ) else
         Fiber.return ()
     in
