open! Stdune
open Import
open Fiber.O
module Pre_rule = Rule

let () = Hooks.End_of_build.always Memo.reset

module Fs : sig
  val mkdir_p : Path.Build.t -> unit

  (** Creates directory if inside build path, otherwise asserts that directory
      exists. *)
  val mkdir_p_or_check_exists : loc:Loc.t option -> Path.t -> unit

  val assert_exists : loc:Loc.t option -> Path.t -> unit
end = struct
  let mkdir_p_def =
    Memo.create "mkdir_p" ~doc:"mkdir_p"
      ~input:(module Path.Build)
      ~output:(Simple (module Unit))
      ~visibility:Hidden Sync
      (fun p -> Path.mkdir_p (Path.build p))

  let mkdir_p = Memo.exec mkdir_p_def

  let assert_exists_def =
    Memo.create "assert_path_exists" ~doc:"Path.exists"
      ~input:(module Path)
      ~output:(Simple (module Bool))
      ~visibility:Hidden Sync Path.exists

  let assert_exists ~loc path =
    if not (Memo.exec assert_exists_def path) then
      User_error.raise ?loc
        [ Pp.textf "%S does not exist" (Path.to_string_maybe_quoted path) ]

  let mkdir_p_or_check_exists ~loc path =
    match Path.as_in_build_dir path with
    | None -> assert_exists ~loc path
    | Some path -> mkdir_p path
end

module Promoted_to_delete : sig
  val add : Path.t -> unit

  val load : unit -> Path.Set.t
end = struct
  module P = Persistent.Make (struct
    type t = Path.Set.t

    let name = "PROMOTED-TO-DELETE"

    let version = 1
  end)

  let db = ref Path.Set.empty

  let fn = Path.relative Path.build_dir ".to-delete-in-source-tree"

  let needs_dumping = ref false

  let add p =
    if not (Path.Set.mem !db p) then (
      needs_dumping := true;
      db := Path.Set.add !db p
    )

  let load () = Option.value ~default:Path.Set.empty (P.load fn)

  let dump () =
    if !needs_dumping && Path.build_dir_exists () then (
      needs_dumping := false;
      load () |> Path.Set.union !db |> P.dump fn
    )

  let () = Hooks.End_of_build.always dump
end

let files_in_source_tree_to_delete () = Promoted_to_delete.load ()

let rule_loc ~file_tree ~info ~dir =
  match (info : Rule.Info.t) with
  | From_dune_file loc -> loc
  | Internal
   |Source_file_copy ->
    let dir = Path.drop_optional_build_context_src_exn (Path.build dir) in
    let file =
      match
        Option.bind
          (File_tree.find_dir file_tree dir)
          ~f:File_tree.Dir.dune_file
      with
      | Some file -> File_tree.Dune_file.path file
      | None -> Path.Source.relative dir "_unknown_"
    in
    Loc.in_file (Path.source file)

module Internal_rule = struct
  module Id = struct
    include Id.Make ()

    module Top_closure_f =
      Top_closure.Make
        (Set)
        (struct
          type 'a t = 'a Fiber.t

          let return = Fiber.return

          let ( >>= ) = Fiber.O.( >>= )
        end)

    module Top_closure = Top_closure.Make (Set) (Monad.Id)
  end

  module T = struct
    type t =
      { id : Id.t
      ; static_deps : Static_deps.t Fiber.Once.t
      ; targets : Path.Build.Set.t
      ; context : Context.t option
      ; build : (unit, Action.t) Build.t
      ; mode : Dune_file.Rule.Mode.t
      ; info : Rule.Info.t
      ; dir : Path.Build.t
      ; env : Env.t option
      ; locks : Path.t list
      }

    let compare a b = Id.compare a.id b.id

    let to_dyn t : Dyn.t =
      Record
        [ ("id", Id.to_dyn t.id)
        ; ("loc", Dyn.Encoder.option Loc.to_dyn (Rule.Info.loc t.info))
        ]
  end

  include T
  module O = Comparable.Make (T)
  module Set = O.Set

  let equal a b = Id.equal a.id b.id

  let hash t = Id.hash t.id

  let lib_deps t =
    (* Forcing this lazy ensures that the various globs and [if_file_exists]
       are resolved inside the [Build.t] value. *)
    let+ _ = Fiber.Once.get t.static_deps in
    Build.lib_deps t.build

  (* Represent the build goal given by the user. This rule is never actually
     executed and is only used starting point of all dependency paths. *)
  let root =
    { id = Id.gen ()
    ; static_deps =
        Fiber.Once.create (fun () -> Fiber.return Static_deps.empty)
    ; targets = Path.Build.Set.empty
    ; context = None
    ; build = Build.return (Action.Progn [])
    ; mode = Standard
    ; info = Internal
    ; dir = Path.Build.root
    ; env = None
    ; locks = []
    }

  (* Create a shim for the main build goal *)
  let shim_of_build_goal ~build ~static_deps =
    { root with id = Id.gen (); static_deps; build }
end

module Alias0 = struct
  include Alias

  let dep t = Build.path (Path.build (stamp_file t))

  let dep_multi_contexts ~dir ~name ~file_tree ~contexts =
<<<<<<< HEAD
    ignore (find_dir_specified_on_command_line ~dir ~file_tree);
    let context_to_stamp_file ctx =
      let dir = Path.Build.(append_source (relative root ctx) dir) in
      Path.build (stamp_file (make ~dir name))
    in
    Build.paths (List.map contexts ~f:context_to_stamp_file)
=======
    ignore
      (find_dir_specified_on_command_line ~dir ~file_tree : File_tree.Dir.t);
    Build.paths
      (List.map contexts ~f:(fun ctx ->
           let dir =
             Path.Build.append_source (Path.Build.(relative root) ctx) dir
           in
           Path.build (stamp_file (make ~dir name))))
>>>>>>> 5c1f1040

  open Build.O

  let dep_rec_internal ~name ~dir ~ctx_dir =
    let f dir acc =
      let path = Path.Build.append_source ctx_dir (File_tree.Dir.path dir) in
      let fn = stamp_file (make ~dir:path name) in
      acc
      >>>
      let fn = Path.build fn in
      Build.if_file_exists fn
        ~then_:(Build.path fn >>^ Fn.const false)
        ~else_:(Build.arr Fn.id)
    in
    Build.lazy_no_targets
      ( lazy
        (File_tree.Dir.fold dir ~traverse:Sub_dirs.Status.Set.normal_only
<<<<<<< HEAD
          ~init:(Build.return true) ~f) )
=======
           ~init:(Build.return true) ~f:(fun dir acc ->
             let path =
               Path.Build.append_source ctx_dir (File_tree.Dir.path dir)
             in
             let fn = stamp_file (make ~dir:path name) in
             acc
             >>>
             let fn = Path.build fn in
             Build.if_file_exists fn
               ~then_:(Build.path fn >>^ Fn.const false)
               ~else_:(Build.arr Fn.id))) )
>>>>>>> 5c1f1040

  let dep_rec t ~loc ~file_tree =
    let ctx_dir, src_dir =
      Path.Build.extract_build_context_dir_exn (Alias.dir t)
    in
    match File_tree.find_dir file_tree src_dir with
    | None ->
      Build.fail
        { fail =
            (fun () ->
              User_error.raise ~loc
                [ Pp.textf "Don't know about directory %s!"
                    (Path.Source.to_string_maybe_quoted src_dir)
                ])
        }
    | Some dir ->
      let name = Alias.name t in
      dep_rec_internal ~name ~dir ~ctx_dir
      >>^ fun is_empty ->
      if is_empty && not (is_standard name) then
        User_error.raise ~loc
          [ Pp.text "This alias is empty."
          ; Pp.textf "Alias %S is not defined in %s or any of its descendants."
              name
              (Path.Source.to_string_maybe_quoted src_dir)
          ]

  let dep_rec_multi_contexts ~dir:src_dir ~name ~file_tree ~contexts =
    let open Build.O in
    let dir = find_dir_specified_on_command_line ~dir:src_dir ~file_tree in
    Build.all
      (List.map contexts ~f:(fun ctx ->
           let ctx_dir = Path.Build.(relative root) ctx in
           dep_rec_internal ~name ~dir ~ctx_dir))
    >>^ fun is_empty_list ->
    let is_empty = List.for_all is_empty_list ~f:Fn.id in
    if is_empty && not (is_standard name) then
      User_error.raise
        [ Pp.textf "Alias %S specified on the command line is empty." name
        ; Pp.textf "It is not defined in %s or any of its descendants."
            (Path.Source.to_string_maybe_quoted src_dir)
        ]

  let package_install ~(context : Context.t) ~pkg =
    make
      (sprintf ".%s-files" (Package.Name.to_string pkg))
      ~dir:context.build_dir
end

module Loaded = struct
  type build =
    { allowed_subdirs : Path.Unspecified.w Dir_set.t
    ; rules_produced : Rules.t
    ; targets_here : Internal_rule.t Path.Build.Map.t
    ; targets_of_alias_dir : Internal_rule.t Path.Build.Map.t
    }

  type t =
    | Non_build of Path.Set.t
    | Build of build

  let no_rules ~allowed_subdirs =
    Build
      { allowed_subdirs
      ; rules_produced = Rules.empty
      ; targets_here = Path.Build.Map.empty
      ; targets_of_alias_dir = Path.Build.Map.empty
      }
end

module Dir_triage = struct
  type t =
    | Known of Loaded.t
    | Alias_dir_of of Path.Build.t
    | Need_step2
end

(* Stores information needed to determine if rule need to be reexecuted. *)
module Trace_db : sig
  module Entry : sig
    type t =
      { rule_digest : Digest.t
      ; targets_digest : Digest.t
      }
  end

  val get : Path.t -> Entry.t option

  val set : Path.t -> Entry.t -> unit
end = struct
  module Entry = struct
    type t =
      { rule_digest : Digest.t
      ; targets_digest : Digest.t
      }
  end

  (* Keyed by the first target *)
  type t = Entry.t Path.Table.t

  let file = Path.relative Path.build_dir ".db"

  module P = Persistent.Make (struct
    type nonrec t = t

    let name = "INCREMENTAL-DB"

    let version = 2
  end)

  let needs_dumping = ref false

  let t =
    lazy
      ( match P.load file with
      | Some t -> t
      | None -> Path.Table.create 1024 )

  let dump () =
    if !needs_dumping && Path.build_dir_exists () then (
      needs_dumping := false;
      P.dump file (Lazy.force t)
    )

  let () = Hooks.End_of_build.always dump

  let get path =
    let t = Lazy.force t in
    Path.Table.find t path

  let set path e =
    let t = Lazy.force t in
    needs_dumping := true;
    Path.Table.replace t ~key:path ~data:e
end

module Subdir_set = struct
  type t =
    | All
    | These of String.Set.t

  let to_dir_set = function
    | All -> Dir_set.universal
    | These s ->
      String.Set.to_list s
      |> List.map ~f:Path.Local.of_string
      |> Dir_set.of_list

  let of_dir_set d =
    match Dir_set.toplevel_subdirs d with
    | Infinite -> All
    | Finite s -> These s

  let of_list l = These (String.Set.of_list l)

  let empty = These String.Set.empty

  let mem t dir =
    match t with
    | All -> true
    | These t -> String.Set.mem t dir

  let union a b =
    match (a, b) with
    | All, _
     |_, All ->
      All
    | These a, These b -> These (String.Set.union a b)

  let union_all = List.fold_left ~init:empty ~f:union
end

type extra_sub_directories_to_keep = Subdir_set.t

type hook =
  | Rule_started
  | Rule_completed

module Action_and_deps = struct
  type t = Action.t * Dep.Set.t

  let to_dyn (action, deps) =
    let open Dyn.Encoder in
    let action =
      Action.for_shell action |> Action.For_shell.encode |> Dune_lang.to_dyn
    in
    record [ ("action", action); ("deps", Dep.Set.to_dyn deps) ]
end

module Rule_fn = struct
  let loc_decl = Fdecl.create ()

  let loc () = Fdecl.get loc_decl ()
end

module Context_or_install = struct
  type t =
    | Install of string
    | Context of string

  let to_dyn = function
    | Install ctx -> Dyn.List [ Dyn.String "install"; Dyn.String ctx ]
    | Context s ->
      assert (not (s = "install"));
      Dyn.String s
end

type t =
  { (* File specification by targets *)
    files : Internal_rule.t Path.Build.Table.t
  ; contexts : Context.t String.Map.t
  ; file_tree : File_tree.t
  ; init_rules : Rules.t Fdecl.t
  ; gen_rules :
      (   Context_or_install.t
       -> (dir:Path.Build.t -> string list -> extra_sub_directories_to_keep)
          option)
      Fdecl.t
  ; hook : hook -> unit
  ; (* Package files are part of *)
    packages : (Path.Build.t -> Package.Name.Set.t) Fdecl.t
  ; sandboxing_preference : Sandbox_mode.t list
  }

let t = ref None

let set x =
  match !t with
  | None -> t := Some x
  | Some _ -> Code_error.raise "build system already initialized" []

let get_build_system () =
  match !t with
  | Some t -> t
  | None -> Code_error.raise "build system not yet initialized" []

let reset () = t := None

let t = get_build_system

let pp_paths set =
  Pp.enumerate (Path.Set.to_list set) ~f:(fun p ->
      Pp.verbatim
        (Path.to_string_maybe_quoted (Path.drop_optional_build_context p)))

let set_rule_generators ~init ~gen_rules =
  let t = t () in
  let (), init_rules = Rules.collect (fun () -> init ()) in
  Fdecl.set t.init_rules init_rules;
  Fdecl.set t.gen_rules gen_rules

let get_dir_triage t ~dir =
  match Path.as_in_source_tree dir with
  | Some dir ->
    Dir_triage.Known
      (Non_build
         (Path.set_of_source_paths (File_tree.files_of t.file_tree dir)))
  | None ->
<<<<<<< HEAD
=======
    let allowed_subdirs =
      Subdir_set.to_dir_set
        (Subdir_set.of_list
           ([ ".aliases"; "install" ] @ String.Map.keys t.contexts))
    in
>>>>>>> 5c1f1040
    if Path.equal dir Path.build_dir then
      let allowed_subdirs =
        Subdir_set.to_dir_set
          (Subdir_set.of_list
            ([ ".aliases"; "install" ] @ String.Map.keys t.contexts))
      in
      Dir_triage.Known (Loaded.no_rules ~allowed_subdirs)
    else if Path.equal dir (Path.relative Path.build_dir "install") then
<<<<<<< HEAD
      let allowed_subdirs =
        Subdir_set.to_dir_set (Subdir_set.of_list (String.Map.keys t.contexts))
      in
      Dir_triage.Known (Loaded.no_rules ~allowed_subdirs)
=======
      Dir_triage.Known
        (Loaded.no_rules
           ~allowed_subdirs:
             (Subdir_set.to_dir_set
                (Subdir_set.of_list (String.Map.keys t.contexts))))
>>>>>>> 5c1f1040
    else if not (Path.is_managed dir) then
      Dir_triage.Known
        (Non_build
           ( match Path.readdir_unsorted dir with
           | Error Unix.ENOENT -> Path.Set.empty
           | Error m ->
             User_warning.emit
               [ Pp.textf "Unable to read %s" (Path.to_string_maybe_quoted dir)
               ; Pp.textf "Reason: %s" (Unix.error_message m)
               ];
             Path.Set.empty
           | Ok filenames -> Path.Set.of_listing ~dir ~filenames ))
    else
      let ctx, sub_dir = Path.extract_build_context_exn dir in
      if ctx = ".aliases" then
        Alias_dir_of (Path.Build.(append_source root) sub_dir)
      else if ctx <> "install" && not (String.Map.mem t.contexts ctx) then
        Dir_triage.Known (Loaded.no_rules ~allowed_subdirs:Dir_set.empty)
      else
        Need_step2

let add_spec_exn t fn rule =
  match Path.Build.Table.find t.files fn with
  | None -> Path.Build.Table.set t.files fn rule
  | Some _ ->
    Code_error.raise
      "add_spec_exn called on the same file twice. This should be prevented \
       by the check in [compile_rules]"
      [ ("file", Path.Build.to_dyn fn) ]

let add_rules_exn t rules =
  Path.Build.Map.iteri rules ~f:(fun key data -> add_spec_exn t key data)

let report_rule_conflict fn (rule' : Internal_rule.t) (rule : Internal_rule.t)
    =
  let describe (rule : Internal_rule.t) =
    match rule.info with
    | From_dune_file { start; _ } ->
      start.pos_fname ^ ":" ^ string_of_int start.pos_lnum
    | Internal -> "<internal location>"
    | Source_file_copy -> "file present in source tree"
  in
  let fn = Path.build fn in
  User_error.raise
    [ Pp.textf "Multiple rules generated for %s:"
        (Path.to_string_maybe_quoted fn)
    ; Pp.textf "- %s" (describe rule')
    ; Pp.textf "- %s" (describe rule)
    ]
    ~hints:
      ( match (rule.info, rule'.info) with
      | Source_file_copy, _
       |_, Source_file_copy ->
        [ Pp.textf "rm -f %s"
            (Path.to_string_maybe_quoted (Path.drop_optional_build_context fn))
        ]
      | _ -> [] )

(* This contains the targets of the actions that are being executed. On exit,
   we need to delete them as they might contain garbage *)
let pending_targets = ref Path.Build.Set.empty

let () =
  Hooks.End_of_build.always (fun () ->
      let fns = !pending_targets in
      pending_targets := Path.Build.Set.empty;
      Path.Build.Set.iter fns ~f:(fun p -> Path.unlink_no_err (Path.build p)))

let compute_targets_digest targets =
  match
    List.map targets ~f:(fun target -> Cached_digest.file (Path.build target))
  with
  | l -> Some (Digest.generic l)
  | exception (Unix.Unix_error _ | Sys_error _) -> None

let compute_targets_digest_or_raise_error ~info targets =
  let good, bad =
    List.partition_map targets ~f:(fun target ->
        let fn = Path.build target in
        match Cached_digest.refresh fn with
        | digest -> Left digest
        | exception (Unix.Unix_error _ | Sys_error _) -> Right fn)
  in
  match bad with
  | [] -> Digest.generic good
  | missing ->
    User_error.raise ?loc:(Rule.Info.loc info)
      [ Pp.textf "Rule failed to generate the following targets:"
      ; pp_paths (Path.Set.of_list missing)
      ]

let sandbox_dir = Path.Build.relative Path.Build.root ".sandbox"

let locks : (Path.t, Fiber.Mutex.t) Table.t = Table.create (module Path) 32

let rec with_locks mutexes ~f =
  match mutexes with
  | [] -> f ()
  | m :: mutexes ->
    Fiber.Mutex.with_lock
      (Table.find_or_add locks m ~f:(fun _ -> Fiber.Mutex.create ()))
      (fun () -> with_locks mutexes ~f)

let remove_old_artifacts t ~dir ~(subdirs_to_keep : Subdir_set.t) =
  match Path.readdir_unsorted (Path.build dir) with
  | exception _ -> ()
  | Error _ -> ()
  | Ok files ->
    List.iter files ~f:(fun fn ->
        let path = Path.Build.relative dir fn in
        let path_is_a_target = Path.Build.Table.mem t.files path in
        if path_is_a_target then
          ()
        else
          match Unix.lstat (Path.Build.to_string path) with
          | { st_kind = S_DIR; _ } -> (
            match subdirs_to_keep with
            | All -> ()
            | These set ->
              if String.Set.mem set fn then
                ()
              else
                Path.rm_rf (Path.build path) )
          | exception _ -> Path.unlink (Path.build path)
          | _ -> Path.unlink (Path.build path))

let no_rule_found t ~loc fn =
  let fail fn ~loc =
    User_error.raise ?loc
      [ Pp.textf "No rule found for %s" (Dpath.describe_target fn) ]
  in
  match Dpath.analyse_target fn with
  | Other _ -> fail fn ~loc
  | Regular (ctx, _) ->
    if String.Map.mem t.contexts ctx then
      fail fn ~loc
    else
      User_error.raise
        [ Pp.textf "Trying to build %s but build context %s doesn't exist."
            (Path.Build.to_string_maybe_quoted fn)
            ctx
        ]
        ~hints:
          (User_message.did_you_mean ctx
             ~candidates:(String.Map.keys t.contexts))
  | Install (ctx, _) ->
    if String.Map.mem t.contexts ctx then
      fail fn ~loc
    else
      User_error.raise
        [ Pp.textf
            "Trying to build %s for install but build context %s doesn't exist."
            (Path.Build.to_string_maybe_quoted fn)
            ctx
        ]
        ~hints:
          (User_message.did_you_mean ctx
             ~candidates:(String.Map.keys t.contexts))
  | Alias (ctx, fn') ->
    if String.Map.mem t.contexts ctx then
      fail fn ~loc
    else
      let fn = Path.append_source (Path.relative Path.build_dir ctx) fn' in
      User_error.raise
        [ Pp.textf
            "Trying to build alias %s but build context %s doesn't exist."
            (Path.to_string_maybe_quoted fn)
            ctx
        ]
        ~hints:
          (User_message.did_you_mean ctx
             ~candidates:(String.Map.keys t.contexts))

(* +-------------------- Adding rules to the system --------------------+ *)

module rec Load_rules : sig
  val load_dir : dir:Path.t -> Loaded.t

  val static_deps : (unit, Action.t) Build.t -> Static_deps.t Fiber.Once.t

  val targets_of : dir:Path.t -> Path.Set.t
end = struct
  open Load_rules

  let compile_rule pre_rule =
    let { Pre_rule.context; env; build; targets; mode; locks; info; dir } =
      pre_rule
    in
    let static_deps = static_deps build in
    let rule =
      let id = Internal_rule.Id.gen () in
      { Internal_rule.id
      ; static_deps
      ; targets
      ; build
      ; context
      ; env
      ; locks
      ; mode
      ; info
      ; dir
      }
    in
    (targets, rule)

  let static_deps build =
    Fiber.Once.create (fun () ->
<<<<<<< HEAD
      Fiber.return (Build.static_deps build ~list_targets:targets_of))
=======
        Fiber.return (Build.static_deps build ~all_targets:targets_of))
>>>>>>> 5c1f1040

  let create_copy_rules ~ctx_dir ~non_target_source_files =
    Path.Source.Set.to_list non_target_source_files
    |> List.map ~f:(fun path ->
           let ctx_path = Path.Build.append_source ctx_dir path in
           let build = Build.copy ~src:(Path.source path) ~dst:ctx_path in
           Pre_rule.make
           (* There's an [assert false] in [prepare_managed_paths] that blows
              up if we try to sandbox this. *)
             ~sandbox:Sandbox_config.no_sandboxing build ~context:None
             ~env:None ~info:Source_file_copy)

  let compile_rules ~dir rules =
    List.concat_map rules ~f:(fun rule ->
        let targets, rule = compile_rule rule in
        assert (Path.Build.( = ) dir rule.Internal_rule.dir);
        List.map (Path.Build.Set.to_list targets) ~f:(fun target ->
            (target, rule)))
    |> Path.Build.Map.of_list_reducei ~f:report_rule_conflict

  let targets_of ~dir =
    match load_dir ~dir with
    | Non_build targets -> targets
    | Build { targets_here; _ } ->
      Path.Build.Map.keys targets_here
      |> List.map ~f:Path.build |> Path.Set.of_list

  let compute_alias_rules t ~context_name ~(collected : Rules.Dir_rules.ready)
      ~dir ~sub_dir =
    let alias_dir =
      Path.Build.append_source
        (Path.Build.relative Alias.alias_dir context_name)
        sub_dir
    in
    let alias_rules =
      let open Build.O in
      let aliases = collected.aliases in
      let aliases =
        if String.Map.mem aliases "default" then
          aliases
        else
          match Path.Build.extract_build_context_dir dir with
          | None -> aliases
          | Some (ctx_dir, src_dir) -> (
            match File_tree.find_dir t.file_tree src_dir with
            | None -> aliases
            | Some dir ->
              let default_alias =
                let dune_version =
                  File_tree.Dir.project dir |> Dune_project.dune_version
                in
                if dune_version >= (2, 0) then
                  "all"
                else
                  "install"
              in
              String.Map.set aliases "default"
                { deps = Path.Set.empty
                ; dyn_deps =
                    ( Alias0.dep_rec_internal ~name:default_alias ~dir ~ctx_dir
                    >>^ fun (_ : bool) -> Path.Set.empty )
                ; actions = Appendable_list.empty
                } )
      in
      String.Map.foldi aliases ~init:[]
        ~f:(fun name
                { Rules.Dir_rules.Alias_spec.deps; dyn_deps; actions }
                rules
                ->
          let base_path = Path.Build.relative alias_dir name in
          let rules, action_stamp_files =
            List.fold_left (Appendable_list.to_list actions)
              ~init:(rules, Path.Set.empty)
              ~f:(fun (rules, action_stamp_files)
                      { Rules.Dir_rules.stamp
                      ; action
                      ; locks
                      ; context
                      ; loc
                      ; env
                      }
                      ->
                let path =
                  Path.Build.extend_basename base_path
                    ~suffix:("-" ^ Digest.to_string stamp)
                in
                let rule =
                  Pre_rule.make ~locks ~context:(Some context) ~env
                    ~info:(Rule.Info.of_loc_opt loc)
                    (Build.progn [ action; Build.create_file path ])
                in
                ( rule :: rules
                , Path.Set.add action_stamp_files (Path.build path) ))
          in
          let deps = Path.Set.union deps action_stamp_files in
          let path =
            Path.Build.extend_basename base_path ~suffix:Alias0.suffix
          in
          Pre_rule.make ~context:None ~env:None
            ( Build.path_set deps >>> dyn_deps
            >>> Build.dyn_path_set (Build.arr Fn.id)
            >>^ (fun dyn_deps ->
                  let deps = Path.Set.union deps dyn_deps in
                  Action.with_stdout_to path
                    (Action.digest_files (Path.Set.to_list deps)))
            >>> Build.action_dyn () ~targets:[ path ] )
          :: rules)
    in
    fun ~subdirs_to_keep ->
      let compiled = compile_rules ~dir:alias_dir alias_rules in
      add_rules_exn t compiled;
      remove_old_artifacts t ~dir:alias_dir ~subdirs_to_keep;
      compiled

  let filter_out_fallback_rules t ~to_copy ~dir rules =
    List.filter rules ~f:(fun (rule : Pre_rule.t) ->
        match rule.mode with
        | Standard
         |Promote _
         |Ignore_source_files ->
          true
        | Fallback ->
          let source_files_for_targtes =
            (* All targets are in [dir] and we know it correspond to a
               directory of a build context since there are source files to
               copy, so this call can't fail. *)
            Path.Build.Set.to_list rule.targets
            |> List.map ~f:Path.Build.drop_build_context_exn
            |> Path.Source.Set.of_list
          in
          if Path.Source.Set.is_subset source_files_for_targtes ~of_:to_copy
          then
            (* All targets are present *)
            false
          else if
            Path.Source.Set.is_empty
              (Path.Source.Set.inter source_files_for_targtes to_copy)
          then
            (* No target is present *)
            true
          else
            let absent_targets =
              Path.Source.Set.diff source_files_for_targtes to_copy
            in
            let present_targets =
              Path.Source.Set.diff source_files_for_targtes absent_targets
            in
            User_error.raise
              ~loc:(rule_loc ~file_tree:t.file_tree ~info:rule.info ~dir)
              [ Pp.text
                  "Some of the targets of this fallback rule are present in \
                   the source tree, and some are not. This is not allowed. \
                   Either none of the targets must be present in the source \
                   tree, either they must all be."
              ; Pp.nop
              ; Pp.text "The following targets are present:"
              ; pp_paths (Path.set_of_source_paths present_targets)
              ; Pp.nop
              ; Pp.text "The following targets are not:"
              ; pp_paths (Path.set_of_source_paths absent_targets)
              ])

  (** If both [a] and [a/b] are source directories, we don't allow the rules
      for [a] to define generated directories under [a/b] (e.g.
      [a/b/.generated-by-a]).

      The purpose is to avoid dependency cycles when computing the list of
      subdirectories of [b]: you'd need to load rules for [a], for which you
      often need to load rules for [a/b], at which point you need to do stale
      artifact deletion, so you need to have computed the set of children of
      [b] already.

      One reasonable alternative is to delay stale artifact deletion until it's
      actually necessary and I (aalekseyev) believe it to be a better approach,
      but for now this restriction gives us an easier and more incremental way
      forward.

      This is in addition to another more general restriction: a directory is
      only allowed to be generated if its parent knows about it.

      This module encodes those restrictions. *)
  module Generated_directory_restrictions : sig
    type restriction =
      | Unrestricted
      | Restricted of Path.Unspecified.w Dir_set.t Memo.Lazy.t

    (** Used by the child to ask about the restrictions placed by the parent. *)
    val allowed_by_parent : dir:Path.Build.t -> restriction

    (** Used by the parent to check what are the subdirs that it's allowed to
        generate rules in. *)
    val is_allowed_to_generate_rules_in :
      dir:Path.Build.t -> subdir:Path.Build.t -> bool
  end = struct
    type restriction =
      | Unrestricted
      | Restricted of Path.Unspecified.w Dir_set.t Memo.Lazy.t

    let corresponding_source_dir ~dir =
      let t = t () in
      match Dpath.analyse_target dir with
      | Install _
       |Alias _
       |Other _ ->
        None
      | Regular (_ctx, sub_dir) -> File_tree.find_dir t.file_tree sub_dir

    let source_subdirs_of_build_dir ~dir =
      match corresponding_source_dir ~dir with
      | None -> String.Set.empty
      | Some dir -> File_tree.Dir.sub_dir_names dir

    let is_allowed_to_generate_rules_in ~dir ~subdir =
      match Path.Local_gen.descendant ~of_:dir subdir with
      | None -> true
      | Some reach -> (
        match Path.Local_gen.split_first_component reach with
        | None ->
          (* allowed to generate rules inside itself *)
          true
        | Some (child, _) ->
          if
            Option.is_none
              (corresponding_source_dir
                 ~dir:(Path.Local_gen.relative dir child))
          then
            (* allowed to generate directories inside itself *)
            true
          else
            (* allowed to generate rules in child directories as long as the
               directory itself is not generated *)
            Option.is_some (corresponding_source_dir ~dir:subdir) )

    let allowed_dirs ~dir ~subdir : restriction =
      if String.Set.mem (source_subdirs_of_build_dir ~dir) subdir then
        Unrestricted
      else
        Restricted
          (Memo.Lazy.create (fun () ->
               match load_dir ~dir:(Path.build dir) with
               | Non_build _ -> Dir_set.just_the_root
               | Build { allowed_subdirs; _ } ->
                 Dir_set.descend allowed_subdirs subdir))

    let allowed_by_parent ~dir =
      allowed_dirs
        ~dir:(Path.Build.parent_exn dir)
        ~subdir:(Path.Build.basename dir)
  end

  let load_dir_step2_exn t ~dir =
    let context_name, sub_dir =
      match Dpath.analyse_path dir with
      | Build (Install (ctx, path)) -> (Context_or_install.Install ctx, path)
      | Build (Regular (ctx, path)) -> (Context_or_install.Context ctx, path)
      | Build (Alias _)
       |Build (Other _)
       |Source _
       |External _ ->
        Code_error.raise "[load_dir_step2_exn] was called on a strange path"
          [ ("path", Path.to_dyn dir) ]
    in
    (* the above check makes this safe *)
    let dir = Path.as_in_build_dir_exn dir in
    (* Load all the rules *)
    let extra_subdirs_to_keep, rules_produced =
      let gen_rules =
        match (Fdecl.get t.gen_rules) context_name with
        | None ->
          Code_error.raise "[gen_rules] did not specify rules for the context"
            [ ("context_name", Context_or_install.to_dyn context_name) ]
        | Some rules -> rules
      in
      Rules.collect (fun () -> gen_rules ~dir (Path.Source.explode sub_dir))
    in
    let rules =
      let dir = Path.build dir in
      Rules.Dir_rules.union
        (Rules.find rules_produced dir)
        (Rules.find (Fdecl.get t.init_rules) dir)
    in
    let collected = Rules.Dir_rules.consume rules in
    let rules = collected.rules in
    let alias_rules =
      match context_name with
      | Context context_name ->
        Some (compute_alias_rules t ~context_name ~collected ~dir ~sub_dir)
      | Install _ -> None
    in
    let file_tree_dir =
      match context_name with
      | Install _ -> None
      | Context _ -> File_tree.find_dir t.file_tree sub_dir
    in
    (* Compute the set of targets and the set of source files that must not be
       copied *)
    let source_files_to_ignore =
      List.fold_left rules ~init:Path.Build.Set.empty
        ~f:(fun acc_ignored { Pre_rule.targets; mode; _ } ->
          match mode with
          | Promote { only = None; _ }
           |Ignore_source_files ->
            Path.Build.Set.union targets acc_ignored
          | Promote { only = Some pred; _ } ->
            let to_ignore =
              Path.Build.Set.filter targets ~f:(fun target ->
                  Predicate_lang.exec pred
                    (Path.reach (Path.build target) ~from:(Path.build dir))
                    ~standard:Predicate_lang.true_)
            in
            Path.Build.Set.union to_ignore acc_ignored
          | _ -> acc_ignored)
    in
    let source_files_to_ignore =
      Path.Build.Set.to_list source_files_to_ignore
      |> List.map ~f:Path.Build.drop_build_context_exn
      |> Path.Source.Set.of_list
    in
    (* Take into account the source files *)
    let to_copy, subdirs_to_keep =
      match context_name with
      | Install _ -> (None, String.Set.empty)
      | Context context_name ->
        (* This condition is [true] because of [get_dir_status] *)
        assert (String.Map.mem t.contexts context_name);
        let files, subdirs =
          match file_tree_dir with
          | None -> (Path.Source.Set.empty, String.Set.empty)
          | Some dir ->
            (File_tree.Dir.file_paths dir, File_tree.Dir.sub_dir_names dir)
        in
        let files = Path.Source.Set.diff files source_files_to_ignore in
        if Path.Source.Set.is_empty files then
          (None, subdirs)
        else
          let ctx_path = Path.Build.(relative root) context_name in
          (Some (ctx_path, files), subdirs)
    in
    let subdirs_to_keep =
      match extra_subdirs_to_keep with
      | All -> Subdir_set.All
      | These set -> These (String.Set.union subdirs_to_keep set)
    in
    (* Filter out fallback rules *)
    let rules =
      match to_copy with
      | None ->
        (* If there are no source files to copy, fallback rules are
           automatically kept *)
        rules
      | Some (_, to_copy) -> filter_out_fallback_rules t ~to_copy ~dir rules
    in
    (* Compile the rules and cleanup stale artifacts *)
    let rules =
      ( match to_copy with
      | None -> []
      | Some (ctx_dir, source_files) ->
        create_copy_rules ~ctx_dir ~non_target_source_files:source_files )
      @ rules
    in
    let targets_here = compile_rules ~dir rules in
    add_rules_exn t targets_here;
    let allowed_by_parent =
      Generated_directory_restrictions.allowed_by_parent ~dir
    in
    ( match allowed_by_parent with
    | Unrestricted -> ()
    | Restricted restriction -> (
      match Path.Build.Map.find (Rules.to_map rules_produced) dir with
      | None -> ()
      | Some rules ->
        if Dir_set.here (Memo.Lazy.force restriction) then
          ()
        else
          Code_error.raise
            "Generated rules in a directory not allowed by the parent"
            [ ("dir", Path.Build.to_dyn dir)
            ; ("rules", Rules.Dir_rules.to_dyn rules)
            ] ) );
    let rules_generated_in =
      Dir_set.of_list
        ( Path.Build.Map.keys (Rules.to_map rules_produced)
        |> List.filter_map ~f:(fun subdir ->
               Path.Local_gen.descendant ~of_:dir subdir) )
    in
    let allowed_granddescendants_of_parent =
      match allowed_by_parent with
      | Unrestricted ->
        (* in this case the parent isn't allowed to create any generated
           granddescendant directories *)
        Dir_set.empty
      | Restricted restriction -> Memo.Lazy.force restriction
    in
    let descendants_to_keep =
      Dir_set.union_all
        [ rules_generated_in
        ; Subdir_set.to_dir_set subdirs_to_keep
        ; allowed_granddescendants_of_parent
        ]
    in
    let violations =
      Path.Build.Map.filter_mapi (Rules.to_map rules_produced)
        ~f:(fun key data ->
          let allowed =
            Generated_directory_restrictions.is_allowed_to_generate_rules_in
              ~dir ~subdir:key
          in
          Option.some_if (not allowed) data)
    in
    if not (Path.Build.Map.is_empty violations) then
      Code_error.raise
        "Directory creates generated directories inside its descendant source \
         directories. This is not allowed."
        [ ("dir", Path.Build.to_dyn dir)
        ; ( "creates-rules-in"
          , Dyn.Encoder.(list (pair Path.Build.to_dyn Rules.Dir_rules.to_dyn))
              (Path.Build.Map.to_list violations) )
        ];
    let subdirs_to_keep = Subdir_set.of_dir_set descendants_to_keep in
    remove_old_artifacts t ~dir ~subdirs_to_keep;
    let alias_targets =
      Option.map ~f:(fun f -> f ~subdirs_to_keep) alias_rules
    in
    let targets_of_alias_dir =
      Option.value ~default:Path.Build.Map.empty alias_targets
    in
    Loaded.Build
      { allowed_subdirs = descendants_to_keep
      ; rules_produced
      ; targets_here
      ; targets_of_alias_dir
      }

  let load_dir_impl t ~dir : Loaded.t =
    match get_dir_triage t ~dir with
    | Known l -> l
    | Alias_dir_of dir' -> (
      match load_dir ~dir:(Path.build dir') with
      | Non_build _ -> Code_error.raise "Can only forward to a build dir" []
      | Build
          { targets_here = _
          ; targets_of_alias_dir
          ; rules_produced
          ; allowed_subdirs
          } ->
        Loaded.Build
          { targets_here = targets_of_alias_dir
          ; targets_of_alias_dir = Path.Build.Map.empty
          ; rules_produced
          ; allowed_subdirs
          } )
    | Need_step2 -> load_dir_step2_exn t ~dir

  let load_dir =
    let load_dir_impl dir = load_dir_impl (t ()) ~dir in
    let memo =
      Memo.create_hidden "load-dir" ~doc:"load dir"
        ~input:(module Path)
        Sync load_dir_impl
    in
    fun ~dir -> Memo.exec memo dir
end

open Load_rules

let load_dir_and_get_buildable_targets ~dir =
  let loaded = load_dir ~dir in
  match loaded with
  | Non_build _ -> Path.Build.Map.empty
  | Build { targets_here; _ } -> targets_here

let get_rule_other fn =
  Option.bind (Path.as_in_build_dir fn) ~f:(fun fn ->
      let dir = Path.Build.parent_exn fn in
      match load_dir ~dir:(Path.build dir) with
      | Non_build _ -> assert false
      | Build { targets_here; _ } -> Path.Build.Map.find targets_here fn)

and get_rule t path =
  let dir = Path.parent_exn path in
  if Path.is_strict_descendant_of_build_dir dir then
    let rules = load_dir_and_get_buildable_targets ~dir in
    let path = Path.as_in_build_dir_exn path in
    match Path.Build.Map.find rules path with
    | Some _ as some -> Fiber.return some
    | None ->
      let loc = Rule_fn.loc () in
      no_rule_found t ~loc path
  else if Path.exists path then
    Fiber.return None
  else
    let loc = Rule_fn.loc () in
    User_error.raise ?loc
      [ Pp.textf "File unavailable: %s" (Path.to_string_maybe_quoted path) ]

let all_targets t =
  String.Map.to_list t.contexts
  |> List.fold_left ~init:Path.Build.Set.empty ~f:(fun acc (_, ctx) ->
         File_tree.fold t.file_tree ~traverse:Sub_dirs.Status.Set.all ~init:acc
           ~f:(fun dir acc ->
             match
               load_dir
                 ~dir:
                   (Path.build
                      (Path.Build.append_source ctx.Context.build_dir
                         (File_tree.Dir.path dir)))
             with
             | Non_build _ -> acc
             | Build { targets_here; targets_of_alias_dir; _ } ->
               List.fold_left ~init:acc ~f:Path.Build.Set.add
                 ( Path.Build.Map.keys targets_of_alias_dir
                 @ Path.Build.Map.keys targets_here )))

module type Rec = sig
  val build_file : Path.t -> unit Fiber.t

  val execute_rule : Internal_rule.t -> unit Fiber.t

  module Pred : sig
    val eval : File_selector.t -> Path.Set.t

    val build : File_selector.t -> unit Fiber.t
  end

  val evaluate_rule : Internal_rule.t -> (Action.t * Dep.Set.t) Fiber.t

  (* other stuff: *)
  val evaluate_rule_and_wait_for_dependencies :
    Internal_rule.t -> (Action.t * Dep.Set.t) Fiber.t
end

(* Separation between [Used_recursively] and [Exported] is necessary because at
   least one module in the recursive module group must be pure (only expose
   functions) *)
module rec Used_recursively : Rec = Exported

and Exported : sig
  include Rec

  (* exported to inspect memory cycles *)

  val evaluate_action_and_dynamic_deps_memo :
    ( Internal_rule.t
    , Action_and_deps.t
    , Internal_rule.t -> Action_and_deps.t Fiber.t )
    Memo.t

  val build_file_memo : (Path.t, unit, Path.t -> unit Fiber.t) Memo.t
end = struct
  open Used_recursively

  let build_deps =
    Dep.Set.parallel_iter ~f:(function
      | Alias a -> build_file (Path.build (Alias.stamp_file a))
      | File f -> build_file f
      | Glob g -> Pred.build g
      | Universe
       |Env _
       |Sandbox_config _ ->
        Fiber.return ())

  let eval_pred = Pred.eval

  (* Evaluate a rule and return the action and set of dynamic dependencies *)
  let evaluate_action_and_dynamic_deps_memo =
    let f (rule : Internal_rule.t) =
      let* static_deps = Fiber.Once.get rule.static_deps in
      let rule_deps = Static_deps.rule_deps static_deps in
      let+ () = build_deps rule_deps in
      Build.exec ~eval_pred rule.build ()
    in
    Memo.create "evaluate-action-and-dynamic-deps"
      ~output:(Simple (module Action_and_deps))
      ~doc:
        "Evaluate the build arrow part of a rule and return the action and \
         dynamic dependency of the rule."
      ~input:(module Internal_rule)
      ~visibility:Hidden Async f

  let evaluate_action_and_dynamic_deps =
    Memo.exec evaluate_action_and_dynamic_deps_memo

  let select_sandbox_mode (config : Sandbox_config.t) ~loc
<<<<<<< HEAD
    ~sandboxing_preference =
    let evaluate_sandboxing_preference preference =
      match Sandbox_mode.Set.mem config preference with
      | false -> None
      | true -> (
        match preference with
        | Some Symlink ->
          if Sandbox_mode.Set.mem config Sandbox_mode.copy then
            Some
              ( if Sys.win32 then
                Sandbox_mode.copy
              else
                Sandbox_mode.symlink )
          else
            User_error.raise ~loc
              [ Pp.text
                "This rule requires sandboxing with symlinks, but that won't \
                 work on Windows."
              ]
        | _ -> Some preference )
    in
    match
      List.find_map sandboxing_preference ~f:evaluate_sandboxing_preference
=======
      ~sandboxing_preference =
    match
      List.find_map sandboxing_preference ~f:(fun preference ->
          match Sandbox_mode.Set.mem config preference with
          | false -> None
          | true -> (
            match preference with
            | Some Symlink ->
              if Sandbox_mode.Set.mem config Sandbox_mode.copy then
                Some
                  ( if Sys.win32 then
                    Sandbox_mode.copy
                  else
                    Sandbox_mode.symlink )
              else
                User_error.raise ~loc
                  [ Pp.text
                      "This rule requires sandboxing with symlinks, but that \
                       won't work on Windows."
                  ]
            | _ -> Some preference ))
>>>>>>> 5c1f1040
    with
    | Some choice -> choice
    | None ->
      (* This is not trivial to reach because the user rules are checked at
         parse time and [sandboxing_preference] always includes all possible
         modes. However, it can still be reached if multiple sandbox config
         specs are combined into an unsatisfiable one. *)
      User_error.raise ~loc
        [ Pp.text
            "This rule forbids all sandboxing modes (but it also requires \
             sandboxing)"
        ]

  let evaluate_rule (rule : Internal_rule.t) =
    let* static_deps = Fiber.Once.get rule.static_deps in
    let+ action, dynamic_action_deps = evaluate_action_and_dynamic_deps rule in
    let static_action_deps = Static_deps.action_deps static_deps in
    let action_deps = Dep.Set.union static_action_deps dynamic_action_deps in
    (action, action_deps)

  (* Same as the function just bellow, but with less opportunity for
     parallelism. We keep this dead code here for documentation purposes as it
     is easier to read the one bellow. The reader only has to check that both
     function do the same thing. *)
  let _evaluate_rule_and_wait_for_dependencies rule =
    let* action, action_deps = evaluate_rule rule in
    let+ () = build_deps action_deps in
    (action, action_deps)

  (* The following function does exactly the same as the function above with
     the difference that it starts the build of static dependencies before we
     know the final action and set of dynamic dependencies. We do this to
     increase opportunities for parallelism. *)
  let evaluate_rule_and_wait_for_dependencies (rule : Internal_rule.t) =
    let* static_deps = Fiber.Once.get rule.static_deps in
    let static_action_deps = Static_deps.action_deps static_deps in
    (* Build the static dependencies in parallel with evaluation the action and
       dynamic dependencies *)
    let* action, dynamic_action_deps =
      Fiber.fork_and_join_unit
        (fun () -> build_deps static_action_deps)
        (fun () -> evaluate_action_and_dynamic_deps rule)
    in
    build_deps dynamic_action_deps
    >>>
    let action_deps = Dep.Set.union static_action_deps dynamic_action_deps in
    Fiber.return (action, action_deps)

  let start_rule t _rule = t.hook Rule_started

  (* Same as [rename] except that if the source doesn't exist we delete the
     destination *)
  let rename_optional_file ~src ~dst =
    let src = Path.Build.to_string src in
    let dst = Path.Build.to_string dst in
    match Unix.rename src dst with
    | () -> ()
    | exception Unix.Unix_error ((ENOENT | ENOTDIR), _, _) -> (
      match Unix.unlink dst with
      | exception Unix.Unix_error (ENOENT, _, _) -> ()
      | () -> () )

  let execute_rule_impl rule =
    let t = t () in
    let { Internal_rule.dir
        ; targets
        ; env
        ; context
        ; mode
        ; locks
        ; id = _
        ; static_deps = _
        ; build = _
        ; info
        } =
      rule
    in
    start_rule t rule;
    let* action, deps = evaluate_rule_and_wait_for_dependencies rule in
    Fs.mkdir_p dir;
    let targets_as_list = Path.Build.Set.to_list targets in
    let head_target = List.hd targets_as_list in
    let prev_trace = Trace_db.get (Path.build head_target) in
    let sandbox_mode =
      match Action.is_useful_to_sandbox action with
      | Clearly_not ->
        let config = Dep.Set.sandbox_config deps in
        if Sandbox_config.mem config Sandbox_mode.none then
          Sandbox_mode.none
        else
          User_error.raise
            ~loc:(rule_loc ~file_tree:t.file_tree ~info ~dir)
            [ Pp.text
                "Rule dependencies are configured to require sandboxing, but \
                 the rule has no actions that could potentially require \
                 sandboxing."
            ]
      | Maybe ->
        select_sandbox_mode
          ~loc:(rule_loc ~file_tree:t.file_tree ~info ~dir)
          (Dep.Set.sandbox_config deps)
          ~sandboxing_preference:t.sandboxing_preference
    in
    let action_ctx = Action_exec.Context.make ~targets ~context ~env in
    let rule_digest =
      let env = Action_exec.Context.env action_ctx in
      let trace =
        ( Dep.Set.trace deps ~sandbox_mode ~env ~eval_pred
        , List.map targets_as_list ~f:(fun p -> Path.to_string (Path.build p))
        , Option.map context ~f:(fun c -> c.name)
        , Action.for_shell action )
      in
      Digest.generic trace
    in
    let targets_digest = compute_targets_digest targets_as_list in
    let sandbox =
      Option.map sandbox_mode ~f:(fun mode ->
          let digest = Digest.to_string rule_digest in
          (Path.Build.relative sandbox_dir digest, mode))
    in
    let force =
      !Clflags.force
      && List.exists targets_as_list ~f:Path.Build.is_alias_stamp_file
    in
    let something_changed =
      Dep.Set.has_universe deps
      ||
      match (prev_trace, targets_digest) with
      | Some prev_trace, Some targets_digest ->
        prev_trace.rule_digest <> rule_digest
        || prev_trace.targets_digest <> targets_digest
      | _ -> true
    in
    let* () =
      if force || something_changed then (
        List.iter targets_as_list ~f:(fun target ->
            Path.unlink_no_err (Path.build target));
        pending_targets := Path.Build.Set.union targets !pending_targets;
        let loc = Rule.Info.loc info in
        let sandboxed, action =
          match sandbox with
          | None -> (None, action)
          | Some (sandbox_dir, sandbox_mode) ->
            Path.rm_rf (Path.build sandbox_dir);
            let sandboxed path : Path.Build.t =
              Path.Build.append_local sandbox_dir (Path.Build.local path)
            in
            Dep.Set.dirs deps
            |> Path.Set.iter ~f:(fun path ->
                   match Path.as_in_build_dir path with
                   | None -> Fs.assert_exists ~loc path
                   | Some path -> Fs.mkdir_p (sandboxed path));
            Fs.mkdir_p (sandboxed dir);
            ( Some sandboxed
            , Action.sandbox action ~sandboxed ~mode:sandbox_mode ~deps
                ~eval_pred )
        in
        let chdirs = Action.chdirs action in
        Path.Set.iter chdirs ~f:Fs.(mkdir_p_or_check_exists ~loc);
        let+ () =
          with_locks locks ~f:(fun () ->
<<<<<<< HEAD
            let copy_files_from_sandbox sandboxed =
              List.iter targets_as_list ~f:(fun target ->
                rename_optional_file ~src:(sandboxed target) ~dst:target)
            in
            let+ () = Action_exec.exec action action_ctx in
            Option.iter sandboxed ~f:copy_files_from_sandbox)
=======
              Fiber.map (Action_exec.exec action action_ctx) ~f:(fun () ->
                  Option.iter sandboxed ~f:(fun sandboxed ->
                      List.iter targets_as_list ~f:(fun target ->
                          rename_optional_file ~src:(sandboxed target)
                            ~dst:target))))
>>>>>>> 5c1f1040
        in
        Option.iter sandbox ~f:(fun (p, _mode) -> Path.rm_rf (Path.build p));
        (* All went well, these targets are no longer pending *)
        pending_targets := Path.Build.Set.diff !pending_targets targets;
        let targets_digest =
          compute_targets_digest_or_raise_error ~info targets_as_list
        in
        Trace_db.set (Path.build head_target) { rule_digest; targets_digest }
      ) else
        Fiber.return ()
    in
    let+ () =
      match (mode, !Clflags.promote) with
      | (Standard | Fallback | Ignore_source_files), _
       |Promote _, Some Never ->
        Fiber.return ()
      | Promote { lifetime; into; only }, (Some Automatically | None) ->
        Fiber.sequential_iter targets_as_list ~f:(fun path ->
            let consider_for_promotion =
              match only with
              | None -> true
              | Some pred ->
                Predicate_lang.exec pred
                  (Path.reach (Path.build path) ~from:(Path.build dir))
                  ~standard:Predicate_lang.true_
            in
            match consider_for_promotion with
            | false -> Fiber.return ()
            | true -> (
              let in_source_tree = Path.Build.drop_build_context_exn path in
              let in_source_tree =
                match into with
                | None -> in_source_tree
                | Some { loc; dir } ->
                  Path.Source.relative
                    (Path.Source.relative
                       (Path.Source.parent_exn in_source_tree)
                       dir ~error_loc:loc)
                    (Path.Source.basename in_source_tree)
              in
              let path = Path.build path in
              let in_source_tree = Path.source in_source_tree in
              match
                Path.exists in_source_tree
                && Cached_digest.file path = Cached_digest.file in_source_tree
              with
              | true -> Fiber.return ()
              | false ->
                if lifetime = Until_clean then
                  Promoted_to_delete.add in_source_tree;
                Scheduler.ignore_for_watch in_source_tree;
                Artifact_substitution.copy_file () ~src:path
                  ~dst:in_source_tree
                  ~get_vcs:(File_tree.nearest_vcs t.file_tree) ))
    in
    t.hook Rule_completed

  (* a rule can have multiple files, but rule.run_rule may only be called once *)
  let build_file_impl path =
    let t = t () in
    let on_error exn = Dep_path.reraise exn (Path path) in
    Fiber.with_error_handler ~on_error (fun () ->
        get_rule t path
        >>= function
        | None ->
          (* file already exists *)
          Fiber.return ()
        | Some rule -> execute_rule rule)

  module Pred = struct
    let build_impl g =
      Pred.eval g |> Path.Set.to_list |> Fiber.parallel_iter ~f:build_file

    let eval_impl g =
      let dir = File_selector.dir g in
      Path.Set.filter (targets_of ~dir) ~f:(File_selector.test g)

    let eval =
      Memo.exec
        (Memo.create "eval-pred" ~doc:"Evaluate a predicate in a directory"
           ~input:(module File_selector)
           ~output:(Allow_cutoff (module Path.Set))
           ~visibility:Hidden Sync eval_impl)

    let build =
      Memo.exec
        (Memo.create "build-pred" ~doc:"build a predicate"
           ~input:(module File_selector)
           ~output:(Allow_cutoff (module Unit))
           ~visibility:Hidden Async build_impl)
  end

  let build_file_memo =
    Memo.create "build-file"
      ~output:(Allow_cutoff (module Unit))
      ~doc:"Build a file."
      ~input:(module Path)
      ~visibility:(Public Dpath.decode) Async build_file_impl

  let build_file = Memo.exec build_file_memo

  let execute_rule_memo =
    Memo.create "execute-rule"
      ~output:(Allow_cutoff (module Unit))
      ~doc:"-"
      ~input:(module Internal_rule)
      ~visibility:Hidden Async execute_rule_impl

  let execute_rule = Memo.exec execute_rule_memo

  let () =
    Fdecl.set Rule_fn.loc_decl (fun () ->
        let stack = Memo.get_call_stack () in
        List.find_map stack ~f:(fun frame ->
            match
              Memo.Stack_frame.as_instance_of frame ~of_:execute_rule_memo
            with
            | Some input -> Some input
            | None ->
              Memo.Stack_frame.as_instance_of frame
                ~of_:evaluate_action_and_dynamic_deps_memo)
        |> Option.bind ~f:(fun (rule : Internal_rule.t) ->
               Rule.Info.loc rule.info))
end

open Exported

let eval_pred = Pred.eval

let shim_of_build_goal request =
  let request =
    let open Build.O in
    request >>^ fun () -> Action.Progn []
  in
  Internal_rule.shim_of_build_goal ~build:request
    ~static_deps:(static_deps request)

let build_request ~request =
  let result = Fdecl.create () in
  let request =
    let open Build.O in
    request >>^ fun res -> Fdecl.set result res
  in
  let rule = shim_of_build_goal request in
  let+ _act, _deps = evaluate_rule_and_wait_for_dependencies rule in
  Fdecl.get result

let process_memcycle exn =
  let cycle =
    Memo.Cycle_error.get exn
    |> List.filter_map
         ~f:(Memo.Stack_frame.as_instance_of ~of_:build_file_memo)
  in
  match List.last cycle with
  | None ->
    let frames = Memo.Cycle_error.get exn in
    Code_error.raise "dependency cycle that does not involve any files"
      [ ("frames", Dyn.Encoder.(list Memo.Stack_frame.to_dyn) frames) ]
  | Some last ->
    let first = List.hd cycle in
    let cycle =
      if last = first then
        cycle
      else
        last :: cycle
    in
    User_error.raise
      [ Pp.text "Dependency cycle between the following files:"
      ; Pp.chain cycle ~f:(fun p ->
            Pp.verbatim (Path.to_string_maybe_quoted p))
      ]

module Rule = struct
  module Id = Internal_rule.Id

  module T = struct
    type t =
      { id : Id.t
      ; dir : Path.Build.t
      ; deps : Dep.Set.t
      ; targets : Path.Build.Set.t
      ; context : Context.t option
      ; action : Action.t
      }

    let compare a b = Id.compare a.id b.id

    let to_dyn _ = Dyn.opaque
  end

  include T
  module O = Comparable.Make (T)
  module Set = O.Set
end

let set_packages f =
  let t = t () in
  Fdecl.set t.packages f

let package_deps pkg files =
  let t = t () in
  let rules_seen = ref Internal_rule.Set.empty in
  let rec loop fn acc =
    match Path.as_in_build_dir fn with
    | None ->
      (* if this file isn't in the build dir, it doesnt belong to any packages
         and it doesn't have dependencies that do *)
      acc
    | Some fn ->
      let pkgs = Fdecl.get t.packages fn in
      if Package.Name.Set.is_empty pkgs || Package.Name.Set.mem pkgs pkg then
        loop_deps fn acc
      else
        Package.Name.Set.union acc pkgs
  and loop_deps fn acc =
    match Path.Build.Table.find t.files fn with
    | None -> acc
    | Some ir ->
      if Internal_rule.Set.mem !rules_seen ir then
        acc
      else (
        rules_seen := Internal_rule.Set.add !rules_seen ir;
        (* We know that at this point of execution, all the relevant ivars have
           been filled so the following calls to [X.peek_exn] cannot raise. *)
        let static_deps = Fiber.Once.peek_exn ir.static_deps in
        let static_action_deps = Static_deps.action_deps static_deps in
        let _act, dynamic_action_deps =
          Memo.peek_exn evaluate_action_and_dynamic_deps_memo ir
        in
        let action_deps =
          Path.Set.union
            (Dep.Set.paths static_action_deps ~eval_pred)
            (Dep.Set.paths dynamic_action_deps ~eval_pred)
        in
        Path.Set.fold action_deps ~init:acc ~f:loop
      )
  in
  let open Build.O in
  Build.paths_for_rule files
  >>^ fun () ->
  (* We know that at this point of execution, all the relevant ivars have been
     filled *)
  Path.Set.fold files ~init:Package.Name.Set.empty ~f:(fun fn acc ->
      match Path.as_in_build_dir fn with
      | None -> acc
      | Some fn -> loop_deps fn acc)

let prefix_rules prefix ~f =
  let targets = Build.targets prefix in
  if not (Path.Build.Set.is_empty targets) then
    Code_error.raise "Build_system.prefix_rules' prefix contains targets"
      [ ("targets", Path.Build.Set.to_dyn targets) ];
  let res, rules = Rules.collect f in
  Rules.produce
    (Rules.map_rules rules ~f:(fun rule ->
         { rule with build = Build.O.( >>> ) prefix rule.build }));
  res

module Alias = Alias0

let assert_not_in_memoized_function () =
  match Memo.get_call_stack () with
  | [] -> ()
  | stack ->
    Code_error.raise
      "Build_system.entry_point: called inside a memoized function"
      [ ("stack", Dyn.Encoder.list Memo.Stack_frame.to_dyn stack) ]

let process_exn_and_reraise =
  Exn_with_backtrace.map_and_reraise
    ~f:
      (Dep_path.map ~f:(function
        | Memo.Cycle_error.E exn -> process_memcycle exn
        | _ as exn -> exn))

let entry_point_async ~f =
  assert_not_in_memoized_function ();
  Fiber.with_error_handler f ~on_error:process_exn_and_reraise

let entry_point_sync ~f =
  assert_not_in_memoized_function ();
  match Exn_with_backtrace.try_with f with
  | Ok x -> x
  | Error exn -> process_exn_and_reraise exn

let do_build ~request =
  Hooks.End_of_build.once Promotion.finalize;
  entry_point_async ~f:(fun () -> build_request ~request)

let all_targets () =
  let t = t () in
  entry_point_sync ~f:(fun () -> all_targets t)

let targets_of ~dir = entry_point_sync ~f:(fun () -> targets_of ~dir)

let is_target file = Path.Set.mem (targets_of ~dir:(Path.parent_exn file)) file

module Print_rules : sig
  val evaluate_rules :
    recursive:bool -> request:(unit, unit) Build.t -> Rule.t list Fiber.t
end = struct
  let rules_for_files rules deps =
    Dep.Set.paths deps ~eval_pred
    |> Path.Set.fold ~init:Rule.Set.empty ~f:(fun path acc ->
           match
             Path.as_in_build_dir path
             |> Option.bind ~f:(Path.Build.Map.find rules)
           with
           | None -> acc
           | Some rule -> Rule.Set.add acc rule)
    |> Rule.Set.to_list

  let evaluate_rules ~recursive ~request =
    entry_point_sync ~f:(fun () ->
        let rules = ref Internal_rule.Id.Map.empty in
        let rec run_rule (rule : Internal_rule.t) =
          if Internal_rule.Id.Map.mem !rules rule.id then
            Fiber.return ()
          else
            let* action, deps = evaluate_rule rule in
            let rule =
              { Rule.id = rule.id
              ; dir = rule.dir
              ; deps
              ; targets = rule.targets
              ; context = rule.context
              ; action
              }
            in
            rules := Internal_rule.Id.Map.set !rules rule.id rule;
            if recursive then
              Dep.Set.parallel_iter_files deps ~f:proc_rule ~eval_pred
            else
              Fiber.return ()
        and proc_rule dep =
          match get_rule_other dep with
          | None -> Fiber.return () (* external files *)
          | Some rule -> run_rule rule
        in
        let rule_shim = shim_of_build_goal request in
        let* _act, goal = evaluate_rule rule_shim in
        let+ () = Dep.Set.parallel_iter_files goal ~f:proc_rule ~eval_pred in
        let rules =
          Internal_rule.Id.Map.fold !rules ~init:Path.Build.Map.empty
            ~f:(fun (r : Rule.t) acc ->
              Path.Build.Set.fold r.targets ~init:acc ~f:(fun fn acc ->
                  Path.Build.Map.set acc fn r))
        in
        match
          Rule.Id.Top_closure.top_closure
            (rules_for_files rules goal)
            ~key:(fun (r : Rule.t) -> r.id)
            ~deps:(fun (r : Rule.t) -> rules_for_files rules r.deps)
        with
        | Ok l -> l
        | Error cycle ->
          User_error.raise
            [ Pp.text "Dependency cycle detected:"
            ; Pp.chain cycle ~f:(fun rule ->
                  Pp.verbatim
                    (Path.to_string_maybe_quoted
                       (Path.build
                          (Path.Build.Set.choose_exn rule.Rule.targets))))
            ])
end

include Print_rules

module All_lib_deps : sig
  val all_lib_deps :
       request:(unit, unit) Build.t
    -> Lib_deps_info.t Path.Source.Map.t String.Map.t Fiber.t
end = struct
  let static_deps_of_request request =
    Static_deps.paths @@ Build.static_deps request ~list_targets:targets_of

  let rules_for_files paths =
    Path.Set.fold paths ~init:[] ~f:(fun path acc ->
        match get_rule_other path with
        | None -> acc
        | Some rule -> rule :: acc)
    |> Internal_rule.Set.of_list |> Internal_rule.Set.to_list

  let rules_for_targets targets =
    Internal_rule.Id.Top_closure_f.top_closure (rules_for_files targets)
      ~key:(fun (r : Internal_rule.t) -> r.id)
      ~deps:(fun (r : Internal_rule.t) ->
        Fiber.Once.get r.static_deps
        >>| Static_deps.paths ~eval_pred
        >>| rules_for_files)
    >>| function
    | Ok l -> l
    | Error cycle ->
      User_error.raise
        [ Pp.text "Dependency cycle detected:"
        ; Pp.chain cycle ~f:(fun rule ->
              Pp.verbatim
                (Path.to_string_maybe_quoted
                   (Path.build
                      (Path.Build.Set.choose_exn rule.Internal_rule.targets))))
        ]

  let all_lib_deps ~request =
    let t = t () in
    let targets = static_deps_of_request request ~eval_pred in
    let* rules = rules_for_targets targets in
    let+ lib_deps =
      Fiber.parallel_map rules ~f:(fun rule ->
          let+ deps = Internal_rule.lib_deps rule in
          (rule, deps))
    in
    List.fold_left lib_deps ~init:[] ~f:(fun acc (rule, deps) ->
        if Lib_name.Map.is_empty deps then
          acc
        else
          match Path.Build.extract_build_context rule.Internal_rule.dir with
          | None -> acc
          | Some (context, p) -> (context, (p, deps)) :: acc)
    |> String.Map.of_list_multi
    |> String.Map.filteri ~f:(fun ctx _ -> String.Map.mem t.contexts ctx)
    |> String.Map.map
         ~f:(Path.Source.Map.of_list_reduce ~f:Lib_deps_info.merge)
end

include All_lib_deps

let load_dir_and_produce_its_rules ~dir =
  let loaded = load_dir ~dir in
  match loaded with
  | Non_build _ -> ()
  | Build loaded -> Rules.produce loaded.rules_produced

let load_dir ~dir = load_dir_and_produce_its_rules ~dir

let init ~contexts ~file_tree ~hook ~sandboxing_preference =
  let contexts =
    List.map contexts ~f:(fun c -> (c.Context.name, c))
    |> String.Map.of_list_exn
  in
  let t =
    { contexts
    ; files = Path.Build.Table.create 1024
    ; packages = Fdecl.create ()
    ; file_tree
    ; gen_rules = Fdecl.create ()
    ; init_rules = Fdecl.create ()
    ; hook
    ; sandboxing_preference = sandboxing_preference @ Sandbox_mode.all
    }
  in
  set t<|MERGE_RESOLUTION|>--- conflicted
+++ resolved
@@ -177,23 +177,12 @@
   let dep t = Build.path (Path.build (stamp_file t))
 
   let dep_multi_contexts ~dir ~name ~file_tree ~contexts =
-<<<<<<< HEAD
     ignore (find_dir_specified_on_command_line ~dir ~file_tree);
     let context_to_stamp_file ctx =
       let dir = Path.Build.(append_source (relative root ctx) dir) in
       Path.build (stamp_file (make ~dir name))
     in
     Build.paths (List.map contexts ~f:context_to_stamp_file)
-=======
-    ignore
-      (find_dir_specified_on_command_line ~dir ~file_tree : File_tree.Dir.t);
-    Build.paths
-      (List.map contexts ~f:(fun ctx ->
-           let dir =
-             Path.Build.append_source (Path.Build.(relative root) ctx) dir
-           in
-           Path.build (stamp_file (make ~dir name))))
->>>>>>> 5c1f1040
 
   open Build.O
 
@@ -211,21 +200,7 @@
     Build.lazy_no_targets
       ( lazy
         (File_tree.Dir.fold dir ~traverse:Sub_dirs.Status.Set.normal_only
-<<<<<<< HEAD
-          ~init:(Build.return true) ~f) )
-=======
-           ~init:(Build.return true) ~f:(fun dir acc ->
-             let path =
-               Path.Build.append_source ctx_dir (File_tree.Dir.path dir)
-             in
-             let fn = stamp_file (make ~dir:path name) in
-             acc
-             >>>
-             let fn = Path.build fn in
-             Build.if_file_exists fn
-               ~then_:(Build.path fn >>^ Fn.const false)
-               ~else_:(Build.arr Fn.id))) )
->>>>>>> 5c1f1040
+           ~init:(Build.return true) ~f) )
 
   let dep_rec t ~loc ~file_tree =
     let ctx_dir, src_dir =
@@ -484,34 +459,18 @@
       (Non_build
          (Path.set_of_source_paths (File_tree.files_of t.file_tree dir)))
   | None ->
-<<<<<<< HEAD
-=======
-    let allowed_subdirs =
-      Subdir_set.to_dir_set
-        (Subdir_set.of_list
-           ([ ".aliases"; "install" ] @ String.Map.keys t.contexts))
-    in
->>>>>>> 5c1f1040
     if Path.equal dir Path.build_dir then
       let allowed_subdirs =
         Subdir_set.to_dir_set
           (Subdir_set.of_list
-            ([ ".aliases"; "install" ] @ String.Map.keys t.contexts))
+             ([ ".aliases"; "install" ] @ String.Map.keys t.contexts))
       in
       Dir_triage.Known (Loaded.no_rules ~allowed_subdirs)
     else if Path.equal dir (Path.relative Path.build_dir "install") then
-<<<<<<< HEAD
       let allowed_subdirs =
         Subdir_set.to_dir_set (Subdir_set.of_list (String.Map.keys t.contexts))
       in
       Dir_triage.Known (Loaded.no_rules ~allowed_subdirs)
-=======
-      Dir_triage.Known
-        (Loaded.no_rules
-           ~allowed_subdirs:
-             (Subdir_set.to_dir_set
-                (Subdir_set.of_list (String.Map.keys t.contexts))))
->>>>>>> 5c1f1040
     else if not (Path.is_managed dir) then
       Dir_triage.Known
         (Non_build
@@ -719,11 +678,7 @@
 
   let static_deps build =
     Fiber.Once.create (fun () ->
-<<<<<<< HEAD
-      Fiber.return (Build.static_deps build ~list_targets:targets_of))
-=======
-        Fiber.return (Build.static_deps build ~all_targets:targets_of))
->>>>>>> 5c1f1040
+        Fiber.return (Build.static_deps build ~list_targets:targets_of))
 
   let create_copy_rules ~ctx_dir ~non_target_source_files =
     Path.Source.Set.to_list non_target_source_files
@@ -1307,8 +1262,7 @@
     Memo.exec evaluate_action_and_dynamic_deps_memo
 
   let select_sandbox_mode (config : Sandbox_config.t) ~loc
-<<<<<<< HEAD
-    ~sandboxing_preference =
+      ~sandboxing_preference =
     let evaluate_sandboxing_preference preference =
       match Sandbox_mode.Set.mem config preference with
       | false -> None
@@ -1324,36 +1278,13 @@
           else
             User_error.raise ~loc
               [ Pp.text
-                "This rule requires sandboxing with symlinks, but that won't \
-                 work on Windows."
+                  "This rule requires sandboxing with symlinks, but that \
+                   won't work on Windows."
               ]
         | _ -> Some preference )
     in
     match
       List.find_map sandboxing_preference ~f:evaluate_sandboxing_preference
-=======
-      ~sandboxing_preference =
-    match
-      List.find_map sandboxing_preference ~f:(fun preference ->
-          match Sandbox_mode.Set.mem config preference with
-          | false -> None
-          | true -> (
-            match preference with
-            | Some Symlink ->
-              if Sandbox_mode.Set.mem config Sandbox_mode.copy then
-                Some
-                  ( if Sys.win32 then
-                    Sandbox_mode.copy
-                  else
-                    Sandbox_mode.symlink )
-              else
-                User_error.raise ~loc
-                  [ Pp.text
-                      "This rule requires sandboxing with symlinks, but that \
-                       won't work on Windows."
-                  ]
-            | _ -> Some preference ))
->>>>>>> 5c1f1040
     with
     | Some choice -> choice
     | None ->
@@ -1515,20 +1446,12 @@
         Path.Set.iter chdirs ~f:Fs.(mkdir_p_or_check_exists ~loc);
         let+ () =
           with_locks locks ~f:(fun () ->
-<<<<<<< HEAD
-            let copy_files_from_sandbox sandboxed =
-              List.iter targets_as_list ~f:(fun target ->
-                rename_optional_file ~src:(sandboxed target) ~dst:target)
-            in
-            let+ () = Action_exec.exec action action_ctx in
-            Option.iter sandboxed ~f:copy_files_from_sandbox)
-=======
-              Fiber.map (Action_exec.exec action action_ctx) ~f:(fun () ->
-                  Option.iter sandboxed ~f:(fun sandboxed ->
-                      List.iter targets_as_list ~f:(fun target ->
-                          rename_optional_file ~src:(sandboxed target)
-                            ~dst:target))))
->>>>>>> 5c1f1040
+              let copy_files_from_sandbox sandboxed =
+                List.iter targets_as_list ~f:(fun target ->
+                    rename_optional_file ~src:(sandboxed target) ~dst:target)
+              in
+              let+ () = Action_exec.exec action action_ctx in
+              Option.iter sandboxed ~f:copy_files_from_sandbox)
         in
         Option.iter sandbox ~f:(fun (p, _mode) -> Path.rm_rf (Path.build p));
         (* All went well, these targets are no longer pending *)
