--- conflicted
+++ resolved
@@ -52,49 +52,17 @@
     let string = String.decode in
     let target = Target.decode in
     Dune_lang.Decoder.fix (fun t ->
-<<<<<<< HEAD
-      sum
-        [ ( "run"
-          , let+ prog = Program.decode
-            and+ args = repeat String.decode in
-            Run (prog, args) )
-        ; ( "dynamic-run"
-          , let+ prog = Program.decode
-            and+ args = repeat String.decode in
-            Dynamic_run (prog, args) )
-        ; ( "chdir"
-          , let+ dn = path
-            and+ t = t in
-            Chdir (dn, t) )
-        ; ( "setenv"
-          , let+ k = string
-            and+ v = string
-            and+ t = t in
-            Setenv (k, v, t) )
-        ; ( "with-stdout-to"
-          , let+ fn = target
-            and+ t = t in
-            translate_to_ignore fn Stdout t )
-        ; ( "with-stderr-to"
-          , let+ fn = target
-            and+ t = t in
-            translate_to_ignore fn Stderr t )
-        ; ( "with-outputs-to"
-          , let+ fn = target
-            and+ t = t in
-            translate_to_ignore fn Outputs t )
-        ; ( "with-stdin-from"
-          , Syntax.since Stanza.syntax (2, 0)
-            >>> let+ fn = path
-=======
         sum
           [ ( "run"
             , let+ prog = Program.decode
               and+ args = repeat String.decode in
               Run (prog, args) )
+          ; ( "dynamic-run"
+            , let+ prog = Program.decode
+              and+ args = repeat String.decode in
+              Dynamic_run (prog, args) )
           ; ( "chdir"
             , let+ dn = path
->>>>>>> e7a2308e
               and+ t = t in
               Chdir (dn, t) )
           ; ( "setenv"
