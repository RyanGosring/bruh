--- conflicted
+++ resolved
@@ -254,14 +254,9 @@
           (List.exists js_targets ~f:(fun js_target ->
                String.equal (Path.Build.basename js_target) basename))
       in
-<<<<<<< HEAD
-      File_selector.from_predicate ~dir:(Path.build ctx_dir) pred
-      |> Build.paths_matching ~loc:Loc.none
-=======
       Predicate.create ~id ~f
->>>>>>> e7a2308e
-    in
-    File_selector.create ~dir:(Path.build ctx_dir) pred
+    in
+    File_selector.from_predicate ~dir:(Path.build ctx_dir) pred
     |> Build.paths_matching ~loc:Loc.none
   in
   Rules.Produce.Alias.add_deps ~dyn_deps (Alias.all ~dir:ctx_dir)
