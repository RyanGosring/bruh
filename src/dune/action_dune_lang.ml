--- conflicted
+++ resolved
@@ -29,16 +29,6 @@
           (Uast)
 module Mapper = Action_mapper.Make (Uast) (Uast)
 
-<<<<<<< HEAD
-let upgrade_to_dune =
-  let id ~dir:_ p = p in
-  let dir = String_with_vars.make_text Loc.none "" in
-  Mapper.map ~dir ~f_program:id ~f_path:id ~f_target:id
-    ~f_string:(fun ~dir:_ sw ->
-      String_with_vars.upgrade_to_dune sw ~allow_first_dep_var:false)
-
-let encode_and_upgrade a = encode (upgrade_to_dune a)
-
 let ensure_at_most_one_dynamic_run ~loc action =
   let rec loop : t -> bool = function
     | Dynamic_run _ -> true
@@ -66,22 +56,20 @@
       false
     | Progn ts ->
       List.fold_left ts ~init:false ~f:(fun acc t ->
-        let have_dyn = loop t in
-        if acc && have_dyn then
-          User_error.raise ~loc
-            [ Pp.text
-              "Multiple 'dynamic-run' commands within single action are not \
-               supported."
-            ]
-        else
-          acc || have_dyn)
+          let have_dyn = loop t in
+          if acc && have_dyn then
+            User_error.raise ~loc
+              [ Pp.text
+                  "Multiple 'dynamic-run' commands within single action are \
+                   not supported."
+              ]
+          else
+            acc || have_dyn)
   in
   ignore (loop action)
 
 let validate ~loc t = ensure_at_most_one_dynamic_run ~loc t
 
-=======
->>>>>>> e7a2308e
 let remove_locs =
   let dir = String_with_vars.make_text Loc.none "" in
   let f_program ~dir:_ = String_with_vars.remove_locs in
