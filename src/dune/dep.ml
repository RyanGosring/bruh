open Stdune

module Trace = struct
  module Fact = struct
    type t =
      | Env of string * string option
      | File of (string * Digest.t)
      | File_selector of Dyn.t * (string * Digest.t) list
  end

  type t =
    { sandbox_mode : Sandbox_mode.t
    ; facts : Fact.t list
    }
end

module T = struct
  type t =
    | Env of Env.Var.t
    | File of Path.t
    | Alias of Alias.t
    | File_selector of File_selector.t
    | Universe
    | Sandbox_config of Sandbox_config.t

  let env e = Env e

  let file f = File f

  let alias a = Alias a

  let universe = Universe

  let file_selector g = File_selector g

  let sandbox_config config = Sandbox_config config

  let compare x y =
    match (x, y) with
    | Env x, Env y -> Env.Var.compare x y
    | Env _, _ -> Lt
    | _, Env _ -> Gt
    | File x, File y -> Path.compare x y
    | File _, _ -> Lt
    | _, File _ -> Gt
    | Alias x, Alias y -> Alias.compare x y
    | Alias _, _ -> Lt
    | _, Alias _ -> Gt
    | File_selector x, File_selector y -> File_selector.compare x y
    | File_selector _, _ -> Lt
    | _, File_selector _ -> Gt
    | Universe, Universe -> Ordering.Eq
    | Universe, _ -> Lt
    | _, Universe -> Gt
    | Sandbox_config x, Sandbox_config y -> Sandbox_config.compare x y

  let trace_file fn = (Path.to_string fn, Cached_digest.file fn)

  let trace t ~sandbox_mode ~env ~eval_pred : Trace.Fact.t Option.t =
    match t with
<<<<<<< HEAD
    | Universe -> [ ("universe", Digest.string "universe") ]
    | File fn -> [ trace_file fn ]
    | Alias a -> [ trace_file (Path.build (Alias.stamp_file a)) ]
    | File_selector dir_glob ->
      eval_pred dir_glob |> Path.Set.to_list |> List.map ~f:trace_file
    | Env var ->
      let value =
        match Env.get env var with
        | None -> Lazy.force unset
        | Some v -> Digest.string v
=======
    | Env var -> Some (Env (var, Env.get env var))
    | File fn -> Some (File (trace_file fn))
    | Alias a -> Some (File (trace_file (Path.build (Alias.stamp_file a))))
    | Glob dir_glob ->
      let id = File_selector.to_dyn dir_glob
      and files =
        eval_pred dir_glob |> Path.Set.to_list |> List.map ~f:trace_file
>>>>>>> e7a2308e
      in
      Some (File_selector (id, files))
    | Universe -> None
    | Sandbox_config config ->
      assert (Sandbox_config.mem config sandbox_mode);
      (* recorded globally for the whole dep set *)
      None

  let encode t =
    let open Dune_lang.Encoder in
    let sandbox_mode (mode : Sandbox_mode.t) =
      match mode with
      | None -> "none"
      | Some Copy -> "copy"
      | Some Symlink -> "symlink"
    in
    let sandbox_config (config : Sandbox_config.t) =
      list
        (fun x -> x)
        (List.filter_map Sandbox_mode.all ~f:(fun mode ->
             if not (Sandbox_config.mem config mode) then
               Some (pair string string ("disallow", sandbox_mode mode))
             else
               None))
    in
    match t with
    | File_selector g -> pair string File_selector.encode ("glob", g)
    | Env e -> pair string string ("Env", e)
    | File f -> pair string Dpath.encode ("File", f)
    | Alias a -> pair string Alias.encode ("Alias", a)
    | Universe -> string "Universe"
    | Sandbox_config config ->
      pair string sandbox_config ("Sandbox_config", config)

  let to_dyn _ = Dyn.opaque
end

include T
module O = Comparable.Make (T)
module Map = O.Map

module Set = struct
  include O.Set

  let has_universe t = mem t Universe

  let sandbox_config t =
    List.fold_left (to_list t) ~init:Sandbox_config.no_special_requirements
      ~f:(fun acc x ->
        match x with
        | File_selector _
         |Env _
         |File _
         |Alias _
         |Universe ->
          acc
        | Sandbox_config config -> Sandbox_config.inter acc config)

  let of_files = List.fold_left ~init:empty ~f:(fun acc f -> add acc (file f))

  let of_files_set =
    Path.Set.fold ~init:empty ~f:(fun f acc -> add acc (file f))

  let trace t ~sandbox_mode ~env ~eval_pred =
    let facts =
      List.filter_map (to_list t) ~f:(trace ~sandbox_mode ~env ~eval_pred)
    in
    { Trace.facts; sandbox_mode }

  let add_paths t paths =
    Path.Set.fold paths ~init:t ~f:(fun p set -> add set (File p))

  let encode t = Dune_lang.Encoder.list encode (to_list t)

  let paths t ~eval_pred =
    fold t ~init:Path.Set.empty ~f:(fun d acc ->
<<<<<<< HEAD
      match d with
      | Alias a -> Path.Set.add acc (Path.build (Alias.stamp_file a))
      | File f -> Path.Set.add acc f
      | File_selector g -> Path.Set.union acc (eval_pred g)
      | Universe
       |Env _ ->
        acc
      | Sandbox_config _ -> acc)
=======
        match d with
        | Alias a -> Path.Set.add acc (Path.build (Alias.stamp_file a))
        | File f -> Path.Set.add acc f
        | Glob g -> Path.Set.union acc (eval_pred g)
        | Universe
         |Env _ ->
          acc
        | Sandbox_config _ -> acc)
>>>>>>> e7a2308e

  let parallel_iter t ~f = Fiber.parallel_iter ~f (to_list t)

  let parallel_iter_files t ~f ~eval_pred =
    paths t ~eval_pred |> Path.Set.to_list |> Fiber.parallel_iter ~f

  let dirs t =
    fold t ~init:Path.Set.empty ~f:(fun f acc ->
<<<<<<< HEAD
      match f with
      | Alias a -> Path.Set.add acc (Path.build (Alias.stamp_file_dir a))
      | File_selector g -> Path.Set.add acc (File_selector.dir g)
      | File f -> Path.Set.add acc (Path.parent_exn f)
      | Universe
       |Env _ ->
        acc
      | Sandbox_config _ -> acc)
=======
        match f with
        | Alias a -> Path.Set.add acc (Path.build (Alias.stamp_file_dir a))
        | Glob g -> Path.Set.add acc (File_selector.dir g)
        | File f -> Path.Set.add acc (Path.parent_exn f)
        | Universe
         |Env _ ->
          acc
        | Sandbox_config _ -> acc)
>>>>>>> e7a2308e
end

type eval_pred = File_selector.t -> Path.Set.t<|MERGE_RESOLUTION|>--- conflicted
+++ resolved
@@ -58,26 +58,13 @@
 
   let trace t ~sandbox_mode ~env ~eval_pred : Trace.Fact.t Option.t =
     match t with
-<<<<<<< HEAD
-    | Universe -> [ ("universe", Digest.string "universe") ]
-    | File fn -> [ trace_file fn ]
-    | Alias a -> [ trace_file (Path.build (Alias.stamp_file a)) ]
-    | File_selector dir_glob ->
-      eval_pred dir_glob |> Path.Set.to_list |> List.map ~f:trace_file
-    | Env var ->
-      let value =
-        match Env.get env var with
-        | None -> Lazy.force unset
-        | Some v -> Digest.string v
-=======
     | Env var -> Some (Env (var, Env.get env var))
     | File fn -> Some (File (trace_file fn))
     | Alias a -> Some (File (trace_file (Path.build (Alias.stamp_file a))))
-    | Glob dir_glob ->
+    | File_selector dir_glob ->
       let id = File_selector.to_dyn dir_glob
       and files =
         eval_pred dir_glob |> Path.Set.to_list |> List.map ~f:trace_file
->>>>>>> e7a2308e
       in
       Some (File_selector (id, files))
     | Universe -> None
@@ -154,25 +141,14 @@
 
   let paths t ~eval_pred =
     fold t ~init:Path.Set.empty ~f:(fun d acc ->
-<<<<<<< HEAD
-      match d with
-      | Alias a -> Path.Set.add acc (Path.build (Alias.stamp_file a))
-      | File f -> Path.Set.add acc f
-      | File_selector g -> Path.Set.union acc (eval_pred g)
-      | Universe
-       |Env _ ->
-        acc
-      | Sandbox_config _ -> acc)
-=======
         match d with
         | Alias a -> Path.Set.add acc (Path.build (Alias.stamp_file a))
         | File f -> Path.Set.add acc f
-        | Glob g -> Path.Set.union acc (eval_pred g)
+        | File_selector g -> Path.Set.union acc (eval_pred g)
         | Universe
          |Env _ ->
           acc
         | Sandbox_config _ -> acc)
->>>>>>> e7a2308e
 
   let parallel_iter t ~f = Fiber.parallel_iter ~f (to_list t)
 
@@ -181,25 +157,14 @@
 
   let dirs t =
     fold t ~init:Path.Set.empty ~f:(fun f acc ->
-<<<<<<< HEAD
-      match f with
-      | Alias a -> Path.Set.add acc (Path.build (Alias.stamp_file_dir a))
-      | File_selector g -> Path.Set.add acc (File_selector.dir g)
-      | File f -> Path.Set.add acc (Path.parent_exn f)
-      | Universe
-       |Env _ ->
-        acc
-      | Sandbox_config _ -> acc)
-=======
         match f with
         | Alias a -> Path.Set.add acc (Path.build (Alias.stamp_file_dir a))
-        | Glob g -> Path.Set.add acc (File_selector.dir g)
+        | File_selector g -> Path.Set.add acc (File_selector.dir g)
         | File f -> Path.Set.add acc (Path.parent_exn f)
         | Universe
          |Env _ ->
           acc
         | Sandbox_config _ -> acc)
->>>>>>> e7a2308e
 end
 
 type eval_pred = File_selector.t -> Path.Set.t