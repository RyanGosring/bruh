--- conflicted
+++ resolved
@@ -41,15 +41,10 @@
 let deps_of_lib (lib : Lib.t) ~groups =
   let obj_dir = Lib.obj_dir lib in
   List.map groups ~f:(fun g ->
-<<<<<<< HEAD
-    let dir = Group.obj_dir g obj_dir in
-    Group.to_predicate g
-    |> File_selector.from_predicate ~dir
-    |> Dep.file_selector)
-=======
       let dir = Group.obj_dir g obj_dir in
-      Group.to_predicate g |> File_selector.create ~dir |> Dep.glob)
->>>>>>> e7a2308e
+      Group.to_predicate g
+      |> File_selector.from_predicate ~dir
+      |> Dep.file_selector)
   |> Dep.Set.of_list
 
 let deps_with_exts =
