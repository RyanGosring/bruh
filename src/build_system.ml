open Import
open Future

module Pset  = Path.Set
module Pmap  = Path.Map
module Vspec = Build.Vspec

module Exec_status = struct
  module Starting = struct
    type t = { for_file : Path.t }
  end
  module Evaluating_rule = struct
    type t =
      { for_file        : Path.t
      ; rule_evaluation : (Action.t * Pset.t) Future.t
      ; exec_rule       : targeting:Path.t
          -> (Action.t * Pset.t) Future.t -> unit Future.t
      }
  end
  module Running = struct
    type t =
      { for_file        : Path.t
      ; (* Future that only waits for the evaluation of the rule to terminate. It holds
           the computed action and dynamic dependencies. *)
        rule_evaluation : (Action.t * Pset.t) Future.t
      ; (* Future that waits for the rule's action to terminate *)
        rule_execution  : unit Future.t
      }
  end
  module Not_started = struct
    type t =
      { eval_rule : targeting:Path.t -> (Action.t * Pset.t) Future.t
      ; exec_rule : targeting:Path.t -> (Action.t * Pset.t) Future.t -> unit Future.t
      }
  end
  type t =
    | Not_started     of Not_started.t
    | Starting        of Starting.t
    | Evaluating_rule of Evaluating_rule.t
    | Running         of Running.t
end

module Internal_rule = struct
  module Id : sig
    type t
    val to_int : t -> int
    val compare : t -> t -> int
    val gen : unit -> t
  end = struct
    type t = int
    let to_int x = x
    let compare (x : int) y = compare x y

    let counter = ref 0
    let gen () =
      let n = !counter in
      counter := n + 1;
      n
  end

  type t =
    { id             : Id.t
    ; rule_deps      : Pset.t
    ; static_deps    : Pset.t
    ; targets        : Pset.t
    ; context        : Context.t option
    ; build          : (unit, Action.t) Build.t
    ; mutable exec   : Exec_status.t
    }

  let compare a b = Id.compare a.id b.id
end

module File_kind = struct
  type 'a t =
    | Ignore_contents : unit t
    | Sexp_file       : 'a Vfile_kind.t -> 'a t

  let eq : type a b. a t -> b t -> (a, b) eq option = fun a b ->
    match a, b with
    | Ignore_contents, Ignore_contents -> Some Eq
    | Sexp_file a    , Sexp_file b     -> Vfile_kind.eq a b
    | _                                -> None

  let eq_exn a b = Option.value_exn (eq a b)
end

module File_spec = struct
  type 'a t =
    { rule         : Internal_rule.t (* Rule which produces it *)
    ; mutable kind : 'a File_kind.t
    ; mutable data : 'a option
    }

  type packed = T : _ t -> packed

  let create rule kind =
    T { rule; kind; data = None }
end

type t =
  { (* File specification by targets *)
    files      : (Path.t, File_spec.packed) Hashtbl.t
  ; contexts   : Context.t list
  ; (* Table from target to digest of [(deps, targets, action)] *)
    trace      : (Path.t, Digest.t) Hashtbl.t
  ; timestamps : (Path.t, float) Hashtbl.t
  ; force_runtest : bool
  ; mutable local_mkdirs : Path.Local.Set.t
  }


let all_targets t = Hashtbl.fold t.files ~init:[] ~f:(fun ~key ~data:_ acc -> key :: acc)

let timestamp t fn =
  match Hashtbl.find t.timestamps fn with
  | Some _ as x -> x
  | None ->
    match Unix.lstat (Path.to_string fn) with
    | exception _ -> None
    | stat        ->
      let ts = stat.st_mtime in
      Hashtbl.add t.timestamps ~key:fn ~data:ts;
      Some ts

type limit_timestamp =
  { missing_files : bool
  ; limit         : float option
  }

let merge_timestamp t fns ~merge =
  let init =
    { missing_files = false
    ; limit         = None
    }
  in
  List.fold_left fns ~init
    ~f:(fun acc fn ->
      match timestamp t fn with
      | None    -> { acc with missing_files = true }
      | Some ts ->
        { acc with
          limit =
            match acc.limit with
            | None -> Some ts
            | Some ts' -> Some (merge ts ts')
        })

let min_timestamp t fns = merge_timestamp t fns ~merge:min
let max_timestamp t fns = merge_timestamp t fns ~merge:max

let find_file_exn t file =
  Hashtbl.find_exn t.files file ~string_of_key:(fun fn -> sprintf "%S" (Path.to_string fn))
    ~table_desc:(fun _ -> "<target to rule>")

let is_target t file = Hashtbl.mem t.files file

module Build_error = struct
  type t =
    { backtrace : Printexc.raw_backtrace
    ; dep_path  : Path.t list
    ; exn       : exn
    }

  let backtrace t = t.backtrace
  let dependency_path t = t.dep_path
  let exn t = t.exn

  exception E of t

  let raise t ~targeting ~backtrace exn =
    let rec build_path acc targeting ~seen =
      assert (not (Pset.mem targeting seen));
      let seen = Pset.add targeting seen in
      let (File_spec.T file) = find_file_exn t targeting in
      match file.rule.exec with
      | Not_started _ -> assert false
      | Running { for_file; _ } | Starting { for_file }
      | Evaluating_rule { for_file; _ } ->
        if for_file = targeting then
          acc
        else
          build_path (for_file :: acc) for_file ~seen
    in
    let dep_path = build_path [targeting] targeting ~seen:Pset.empty in
    raise (E { backtrace; dep_path; exn })
end

let wrap_build_errors t ~f ~targeting =
  with_exn_handler (fun () -> f ~targeting)
    ~handler:(fun exn backtrace ->
      match exn with
      | Build_error.E _ -> reraise exn
      | exn -> Build_error.raise t exn ~targeting ~backtrace)

let wait_for_file t fn ~targeting =
  match Hashtbl.find t.files fn with
  | None ->
    if Path.is_in_build_dir fn then
      die "no rule found for %s" (Utils.describe_target fn)
    else if Path.exists fn then
      return ()
    else
      die "file unavailable: %s" (Path.to_string fn)
  | Some (File_spec.T file) ->
    match file.rule.exec with
    | Not_started { eval_rule; exec_rule } ->
      file.rule.exec <- Starting { for_file = targeting };
      let rule_evaluation =
        wrap_build_errors t ~targeting:fn ~f:eval_rule
      in
      let rule_execution =
        wrap_build_errors t ~targeting:fn ~f:(exec_rule rule_evaluation)
      in
      file.rule.exec <-
        Running { for_file = targeting
                ; rule_evaluation
                ; rule_execution
                };
      rule_execution
    | Running { rule_execution; _ } -> rule_execution
    | Evaluating_rule { for_file; rule_evaluation; exec_rule } ->
      file.rule.exec <- Starting { for_file = targeting };
      let rule_execution =
        wrap_build_errors t ~targeting:fn ~f:(exec_rule rule_evaluation)
      in
      file.rule.exec <-
        Running { for_file
                ; rule_evaluation
                ; rule_execution
                };
      rule_execution
    | Starting _ ->
      (* Recursive deps! *)
      let rec build_loop acc targeting =
        let acc = targeting :: acc in
        if fn = targeting then
          acc
        else
          let (File_spec.T file) = find_file_exn t targeting in
          match file.rule.exec with
          | Not_started _ | Running _ | Evaluating_rule _ -> assert false
          | Starting { for_file } ->
            build_loop acc for_file
      in
      let loop = build_loop [fn] targeting in
      die "Dependency cycle between the following files:\n    %s"
        (String.concat ~sep:"\n--> "
           (List.map loop ~f:Path.to_string))

module Target = Build_interpret.Target

let get_file : type a. t -> Path.t -> a File_kind.t -> a File_spec.t = fun t fn kind ->
  match Hashtbl.find t.files fn with
  | None -> die "no rule found for %s" (Path.to_string fn)
  | Some (File_spec.T file) ->
    let Eq = File_kind.eq_exn kind file.kind in
    file

let vfile_to_string (type a) (module K : Vfile_kind.S with type t = a) fn x =
  K.to_string fn x

module Build_exec = struct
  open Build.Repr

  let exec bs t x =
    let rec exec
      : type a b. Pset.t ref -> (a, b) t -> a -> b = fun dyn_deps t x ->
      match t with
      | Arr f -> f x
      | Targets _ -> x
      | Store_vfile (Vspec.T (fn, kind)) ->
        let file = get_file bs fn (Sexp_file kind) in
        file.data <- Some x;
        Update_file (fn, vfile_to_string kind fn x)
      | Compose (a, b) ->
        exec dyn_deps a x |> exec dyn_deps b
      | First t ->
        let x, y = x in
        (exec dyn_deps t x, y)
      | Second t ->
        let x, y = x in
        (x, exec dyn_deps t y)
      | Split (a, b) ->
        let x, y = x in
        let x = exec dyn_deps a x in
        let y = exec dyn_deps b y in
        (x, y)
      | Fanout (a, b) ->
        let a = exec dyn_deps a x in
        let b = exec dyn_deps b x in
        (a, b)
      | Paths _ -> x
      | Paths_glob state -> get_glob_result_exn state
      | Contents p -> Io.read_file (Path.to_string p)
      | Lines_of p -> Io.lines_of_file (Path.to_string p)
      | Vpath (Vspec.T (fn, kind)) ->
        let file : b File_spec.t = get_file bs fn (Sexp_file kind) in
        Option.value_exn file.data
      | Dyn_paths t ->
        let fns = exec dyn_deps t x in
        dyn_deps := Pset.union !dyn_deps (Pset.of_list fns);
        x
      | Record_lib_deps _ -> x
      | Fail { fail } -> fail ()
      | If_file_exists (_, state) ->
        exec dyn_deps (get_if_file_exists_exn state) x
      | Memo m ->
        match m.state with
        | Evaluated (x, deps) ->
          dyn_deps := Pset.union !dyn_deps deps;
          x
        | Evaluating ->
          die "Dependency cycle evaluating memoized build arrow %s" m.name
        | Unevaluated ->
          m.state <- Evaluating;
          let dyn_deps' = ref Pset.empty in
          let x = exec dyn_deps' m.t x in
          m.state <- Evaluated (x, !dyn_deps');
          dyn_deps := Pset.union !dyn_deps !dyn_deps';
          x
    in
    let dyn_deps = ref Pset.empty in
    let action = exec dyn_deps (Build.repr t) x in
    (action, !dyn_deps)
end

let add_spec t fn spec ~allow_override =
  if not allow_override && Hashtbl.mem t.files fn then
    die "multiple rules generated for %s" (Path.to_string fn);
  Hashtbl.add t.files ~key:fn ~data:spec

let create_file_specs t targets rule ~allow_override =
  List.iter targets ~f:(function
    | Target.Normal fn ->
      add_spec t fn (File_spec.create rule Ignore_contents) ~allow_override
    | Target.Vfile (Vspec.T (fn, kind)) ->
      add_spec t fn (File_spec.create rule (Sexp_file kind)) ~allow_override)

module Pre_rule = Build_interpret.Rule

let refresh_targets_timestamps_after_rule_execution t targets =
  let missing =
    List.fold_left targets ~init:Pset.empty ~f:(fun acc fn ->
      match Unix.lstat (Path.to_string fn) with
      | exception _ -> Pset.add fn acc
      | stat ->
        let ts = stat.st_mtime in
        Hashtbl.replace t.timestamps ~key:fn ~data:ts;
        acc)
  in
  if not (Pset.is_empty missing) then
    die "@{<error>Error@}: Rule failed to generate the following targets:\n%s"
      (Pset.elements missing
       |> List.map ~f:(fun fn -> sprintf "- %s" (Path.to_string fn))
       |> String.concat ~sep:"\n")

let wait_for_deps t deps ~targeting =
  all_unit
    (Pset.fold deps ~init:[] ~f:(fun fn acc -> wait_for_file t fn ~targeting :: acc))

(* This contains the targets of the actions that are being executed. On exit, we need to
   delete them as they might contain garbage *)
let pending_targets = ref Pset.empty

let () =
  Future.Scheduler.at_exit_after_waiting_for_commands (fun () ->
    let fns = !pending_targets in
    pending_targets := Pset.empty;
    Pset.iter fns ~f:Path.unlink_no_err)

let make_local_dirs t paths =
  Pset.iter paths ~f:(fun path ->
    match Path.kind path with
    | Local path ->
      if not (Path.Local.Set.mem path t.local_mkdirs) then begin
        Path.Local.mkdir_p path;
        t.local_mkdirs <- Path.Local.Set.add path t.local_mkdirs
      end
    | _ -> ())

let make_local_parent_dirs t paths ~map_path =
  Pset.iter paths ~f:(fun path ->
    match Path.kind (map_path path) with
    | Local path when not (Path.Local.is_root path) ->
      let parent = Path.Local.parent path in
      if not (Path.Local.Set.mem parent t.local_mkdirs) then begin
        Path.Local.mkdir_p parent;
        t.local_mkdirs <- Path.Local.Set.add parent t.local_mkdirs
      end
    | _ -> ())

let sandbox_dir = Path.of_string "_build/.sandbox"

let compile_rule t ~all_targets_by_dir ?(allow_override=false) pre_rule =
  let { Pre_rule. context; build; targets = target_specs; sandbox } = pre_rule in
  let targets = Target.paths target_specs in
  let { Build_interpret.Static_deps.
        rule_deps
      ; action_deps = static_deps
      } = Build_interpret.static_deps build ~all_targets_by_dir
  in

  let eval_rule ~targeting =
    wait_for_deps t rule_deps ~targeting
    >>| fun () ->
    Build_exec.exec t build ()
  in
  let exec_rule ~targeting rule_evaluation =
    make_local_parent_dirs t targets ~map_path:(fun x -> x);
    Future.both
      (wait_for_deps t static_deps ~targeting)
      (rule_evaluation >>= fun (action, dyn_deps) ->
       wait_for_deps t ~targeting (Pset.diff dyn_deps static_deps)
       >>| fun () ->
       (action, dyn_deps))
    >>= fun ((), (action, dyn_deps)) ->
    let all_deps = Pset.union static_deps dyn_deps in
    let all_deps_as_list = Pset.elements all_deps in
    let targets_as_list  = Pset.elements targets  in
    let hash =
      let trace =
        (all_deps_as_list,
         targets_as_list,
         Option.map context ~f:(fun c -> c.name),
         action)
      in
      Digest.string (Marshal.to_string trace [])
    in
    let sandbox_dir =
      if sandbox then
        Some (Path.relative sandbox_dir (Digest.to_hex hash))
      else
        None
    in
    let rule_changed =
      List.fold_left targets_as_list ~init:false ~f:(fun acc fn ->
        match Hashtbl.find t.trace fn with
        | None ->
          Hashtbl.add t.trace ~key:fn ~data:hash;
          true
        | Some prev_hash ->
          Hashtbl.replace t.trace ~key:fn ~data:hash;
          acc || prev_hash <> hash)
    in
    let targets_min_ts = min_timestamp t targets_as_list  in
    let deps_max_ts    = max_timestamp t all_deps_as_list in
    let is_runtest ps  =
      let is_runtest p =
        match Path.extract_build_context p with
        | Some (".aliases", _) -> true
        | _                    -> false
      in
      Pset.for_all ~f:is_runtest ps
    in
    if rule_changed || (t.force_runtest && is_runtest targets) ||
       match deps_max_ts, targets_min_ts with
       | _, { missing_files = true; _ } ->
         (* Missing targets -> rebuild *)
         true
       | _, { missing_files = false; limit = None } ->
         (* CR-someday jdimino: no target, this should be a user error *)
         true
       | { missing_files = true; _ }, _ ->
         Sexp.code_error
           "Dependencies missing after waiting for them"
           [ "all_deps", Sexp.To_sexp.list Path.sexp_of_t all_deps_as_list ]
       | { limit = None; missing_files = false },
         { missing_files = false; _ } ->
         (* No dependencies, no need to do anything if the rule hasn't changed and targets
            are here. *)
         false
       | { limit = Some deps_max; missing_files = false },
         { limit = Some targets_min; missing_files = false } ->
         targets_min < deps_max
    then (
      (* Do not remove files that are just updated, otherwise this would break incremental
         compilation *)
      let targets_to_remove =
        Pset.diff targets (Action.updated_files action)
      in
      Pset.iter targets_to_remove ~f:Path.unlink_no_err;
      pending_targets := Pset.union targets_to_remove !pending_targets;
      let action =
        match sandbox_dir with
        | Some sandbox_dir ->
          Path.rm_rf sandbox_dir;
          let sandboxed path =
            if Path.is_local path then
              Path.append sandbox_dir path
            else
              path
          in
          make_local_parent_dirs t all_deps ~map_path:sandboxed;
          make_local_parent_dirs t targets  ~map_path:sandboxed;
          Action.sandbox action
            ~sandboxed
            ~deps:all_deps_as_list
            ~targets:targets_as_list
        | None ->
          action
      in
      make_local_dirs t (Action.chdirs action);
      Action.exec ~targets action >>| fun () ->
      Option.iter sandbox_dir ~f:Path.rm_rf;
      (* All went well, these targets are no longer pending *)
      pending_targets := Pset.diff !pending_targets targets_to_remove;
      refresh_targets_timestamps_after_rule_execution t targets_as_list
    ) else
      return ()
  in
  let rule =
    { Internal_rule.
      id = Internal_rule.Id.gen ()
    ; static_deps
    ; rule_deps
    ; targets
    ; build
    ; context
    ; exec = Not_started { eval_rule; exec_rule }
    }
  in
  create_file_specs t target_specs rule ~allow_override

let setup_copy_rules t ~all_non_target_source_files ~all_targets_by_dir =
  List.iter t.contexts ~f:(fun (ctx : Context.t) ->
    let ctx_dir = ctx.build_dir in
    Pset.iter all_non_target_source_files ~f:(fun path ->
      let ctx_path = Path.append ctx_dir path in
      if is_target t ctx_path &&
         String.is_suffix (Path.basename ctx_path) ~suffix:".install" then
        (* Do not copy over .install files that are generated by a rule. *)
        ()
      else
        let build = Build.copy ~src:path ~dst:ctx_path in
        (* We temporarily allow overrides while setting up copy rules
           from the source directory so that artifact that are already
           present in the source directory are not re-computed.

           This allows to keep generated files in tarballs. Maybe we
           should allow it on a case-by-case basis though.  *)
        compile_rule t (Pre_rule.make build)
          ~all_targets_by_dir
          ~allow_override:true))

module Trace = struct
  type t = (Path.t, Digest.t) Hashtbl.t

  let file = "_build/.db"

  let dump (trace : t) =
    let sexp =
      Sexp.List (
        Hashtbl.fold trace ~init:Pmap.empty ~f:(fun ~key ~data acc ->
          Pmap.add acc ~key ~data)
        |> Path.Map.bindings
        |> List.map ~f:(fun (path, hash) ->
          Sexp.List [ Atom (Path.to_string path); Atom (Digest.to_hex hash) ]))
    in
    if Sys.file_exists "_build" then
      Io.write_file file (Sexp.to_string sexp)

  let load () =
    let trace = Hashtbl.create 1024 in
    if Sys.file_exists file then begin
      let sexp = Sexp_lexer.Load.single file in
      let bindings =
        let open Sexp.Of_sexp in
        list (pair Path.t (fun s -> Digest.from_hex (string s))) sexp
      in
      List.iter bindings ~f:(fun (path, hash) ->
        Hashtbl.add trace ~key:path ~data:hash);
    end;
    trace
end

<<<<<<< HEAD
let create ~force_runtest ~contexts ~file_tree ~rules =
=======
let all_targets_ever_built () =
  if Sys.file_exists Trace.file then
    let trace = Trace.load () in
    Hashtbl.fold trace ~init:[] ~f:(fun ~key ~data:_ acc -> key :: acc)
  else
    []

let create ~contexts ~file_tree ~rules =
>>>>>>> 832bd631
  let all_source_files =
    File_tree.fold file_tree ~init:Pset.empty ~f:(fun dir acc ->
      let path = File_tree.Dir.path dir in
      Cont
        (Pset.union acc
           (File_tree.Dir.files dir
            |> String_set.elements
            |> List.map ~f:(Path.relative path)
            |> Pset.of_list)))
  in
  let all_copy_targets =
    List.fold_left contexts ~init:Pset.empty ~f:(fun acc (ctx : Context.t) ->
      Pset.union acc (Pset.elements all_source_files
                      |> List.map ~f:(Path.append ctx.build_dir)
                      |> Pset.of_list))
  in
  let all_other_targets =
    List.fold_left rules ~init:Pset.empty ~f:(fun acc { Pre_rule.targets; _ } ->
      List.fold_left targets ~init:acc ~f:(fun acc target ->
        Pset.add (Target.path target) acc))
  in
  let all_targets_by_dir = lazy (
    Pset.elements (Pset.union all_copy_targets all_other_targets)
    |> List.filter_map ~f:(fun path ->
      if Path.is_root path then
        None
      else
        Some (Path.parent path, path))
    |> Pmap.of_alist_multi
    |> Pmap.map ~f:Pset.of_list
  ) in
  let t =
    { contexts
    ; files      = Hashtbl.create 1024
    ; trace      = Trace.load ()
    ; timestamps = Hashtbl.create 1024
    ; local_mkdirs = Path.Local.Set.empty
    ; force_runtest = force_runtest
    } in
  List.iter rules ~f:(compile_rule t ~all_targets_by_dir ~allow_override:false);
  setup_copy_rules t ~all_targets_by_dir
    ~all_non_target_source_files:
      (Pset.diff all_source_files all_other_targets);
  at_exit (fun () -> Trace.dump t.trace);
  t

let remove_old_artifacts t =
  let rec walk dir =
    let keep =
      if Hashtbl.mem t.files (Path.relative dir Config.jbuilder_keep_fname) then
        true
      else begin
        Path.readdir dir
        |> List.filter ~f:(fun fn ->
            let fn = Path.relative dir fn in
            match Unix.lstat (Path.to_string fn) with
            | { st_kind = S_DIR; _ } ->
              walk fn
            | exception _ ->
              let keep = Hashtbl.mem t.files fn in
              if not keep then Path.unlink fn;
              keep
            | _ ->
              let keep = Hashtbl.mem t.files fn in
              if not keep then Path.unlink fn;
              keep)
        |> function
        | [] -> false
        | _  -> true
      end
    in
    if not keep then Path.rmdir dir;
    keep
  in
  let walk dir =
    if Path.exists dir then ignore (walk dir : bool)
  in
  List.iter t.contexts ~f:(fun (ctx : Context.t) ->
    walk ctx.build_dir;
    walk (Config.local_install_dir ~context:ctx.name);
  )

let do_build_exn t targets =
  remove_old_artifacts t;
  all_unit (List.map targets ~f:(fun fn -> wait_for_file t fn ~targeting:fn))

let do_build t targets =
  try
    Ok (do_build_exn t targets)
  with Build_error.E e ->
    Error e

module Ir_set = Set.Make(Internal_rule)

let rules_for_files t paths =
  List.filter_map paths ~f:(fun path ->
    match Hashtbl.find t.files path with
    | None -> None
    | Some (File_spec.T { rule; _ }) -> Some rule)
  |> Ir_set.of_list
  |> Ir_set.elements

module Ir_closure =
  Top_closure.Make(Internal_rule.Id)
    (struct
      type graph = t
      type t = Internal_rule.t
      let key (t : t) = t.id
      let deps (t : t) bs =
        rules_for_files bs
          (Pset.elements
             (Pset.union
                t.static_deps
                t.rule_deps))
    end)

let rules_for_targets t targets =
  match Ir_closure.top_closure t (rules_for_files t targets) with
  | Ok l -> l
  | Error cycle ->
    die "dependency cycle detected:\n   %s"
      (List.map cycle ~f:(fun rule ->
         Path.to_string (Pset.choose rule.Internal_rule.targets))
       |> String.concat ~sep:"\n-> ")

let all_lib_deps t targets =
  List.fold_left (rules_for_targets t targets) ~init:Pmap.empty
    ~f:(fun acc rule ->
      let lib_deps = Build_interpret.lib_deps rule.Internal_rule.build in
      Pmap.merge acc lib_deps ~f:(fun _ a b ->
        match a, b with
        | None, None -> None
        | Some a, None -> Some a
        | None, Some b -> Some b
        | Some a, Some b -> Some (Build.merge_lib_deps a b)))

let all_lib_deps_by_context t targets =
  List.fold_left (rules_for_targets t targets) ~init:[] ~f:(fun acc rule ->
    let lib_deps = Build_interpret.lib_deps rule.Internal_rule.build in
    Path.Map.fold lib_deps ~init:acc ~f:(fun ~key:path ~data:lib_deps acc ->
      match Path.extract_build_context path with
      | None -> acc
      | Some (context, _) -> (context, lib_deps) :: acc))
  |> String_map.of_alist_multi
  |> String_map.map ~f:(function
    | [] -> String_map.empty
    | x :: l -> List.fold_left l ~init:x ~f:Build.merge_lib_deps)

module Rule = struct
  module Id = Internal_rule.Id

  type t =
    { id      : Id.t
    ; deps    : Path.Set.t
    ; targets : Path.Set.t
    ; context : Context.t option
    ; action  : Action.t
    }

  let compare a b = Id.compare a.id b.id
end

module Rule_set = Set.Make(Rule)
module Id_set = Set.Make(Rule.Id)

let rules_for_files rules paths =
  List.fold_left paths ~init:Rule_set.empty ~f:(fun acc path ->
    match Pmap.find path rules with
    | None -> acc
    | Some rule -> Rule_set.add rule acc)
  |> Rule_set.elements

module Rule_closure =
  Top_closure.Make(Rule.Id)
    (struct
      type graph = Rule.t Pmap.t
      type t = Rule.t
      let key (t : t) = t.id
      let deps (t : t) (graph : graph) =
        rules_for_files graph (Pset.elements t.deps)
    end)

let build_rules t ?(recursive=false) targets =
  let rules_seen = ref Id_set.empty in
  let rules = ref [] in
  let rec loop fn =
    match Hashtbl.find t.files fn with
    | None -> return ()
    | Some (File_spec.T { rule = ir; _ }) ->
      if Id_set.mem ir.id !rules_seen then
        return ()
      else begin
        rules_seen := Id_set.add ir.id !rules_seen;
        let rule =
          let make_rule rule_evaluation =
            rule_evaluation >>| fun (action, dyn_deps) ->
            { Rule.
              id      = ir.id
            ; deps    = Pset.union ir.static_deps dyn_deps
            ; targets = ir.targets
            ; context = ir.context
            ; action  = action
            }
          in
          match ir.exec with
          | Starting _ -> assert false (* guarded by [rules_seen] *)
          | Running { rule_evaluation; _ } | Evaluating_rule { rule_evaluation; _ } ->
            make_rule rule_evaluation
          | Not_started { eval_rule; exec_rule } ->
            ir.exec <- Starting { for_file = fn };
            let rule_evaluation =
              wrap_build_errors t ~targeting:fn ~f:eval_rule
            in
            ir.exec <-
              Evaluating_rule { for_file = fn
                              ; rule_evaluation
                              ; exec_rule
                              };
            make_rule rule_evaluation
        in
        rules := rule :: !rules;
        rule >>= fun rule ->
        if recursive then
          Future.all_unit (List.map (Pset.elements rule.deps) ~f:loop)
        else
          return ()
      end
  in
  Future.all_unit (List.map targets ~f:loop)
  >>= fun () ->
  Future.all !rules
  >>| fun rules ->
  let rules =
    List.fold_left rules ~init:Pmap.empty ~f:(fun acc (r : Rule.t) ->
      Pset.fold r.targets ~init:acc ~f:(fun fn acc ->
        Pmap.add acc ~key:fn ~data:r))
  in
  match Rule_closure.top_closure rules (rules_for_files rules targets) with
  | Ok l -> l
  | Error cycle ->
    die "dependency cycle detected:\n   %s"
      (List.map cycle ~f:(fun rule -> Path.to_string (Pset.choose rule.Rule.targets))
       |> String.concat ~sep:"\n-> ")<|MERGE_RESOLUTION|>--- conflicted
+++ resolved
@@ -574,9 +574,6 @@
     trace
 end
 
-<<<<<<< HEAD
-let create ~force_runtest ~contexts ~file_tree ~rules =
-=======
 let all_targets_ever_built () =
   if Sys.file_exists Trace.file then
     let trace = Trace.load () in
@@ -584,8 +581,7 @@
   else
     []
 
-let create ~contexts ~file_tree ~rules =
->>>>>>> 832bd631
+let create ~force_runtest ~contexts ~file_tree ~rules =
   let all_source_files =
     File_tree.fold file_tree ~init:Pset.empty ~f:(fun dir acc ->
       let path = File_tree.Dir.path dir in
