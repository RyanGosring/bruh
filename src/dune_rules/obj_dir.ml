open Import

module Paths = struct
  let library_object_directory ~dir name =
    Path.Build.relative dir ("." ^ Lib_name.Local.to_string name ^ ".objs")

  let library_native_dir ~obj_dir = Path.Build.relative obj_dir "native"

  let library_byte_dir ~obj_dir = Path.Build.relative obj_dir "byte"

  let library_jsoo_dir ~obj_dir = Path.Build.relative obj_dir "jsoo"

  let library_melange_dir ~obj_dir = Path.Build.relative obj_dir "melange"

  let library_public_cmi_ocaml_dir ~obj_dir =
    Path.Build.relative obj_dir "public_cmi"

  let library_public_cmi_melange_dir ~obj_dir =
    Path.Build.relative obj_dir "public_cmi_melange"

  (* Use "eobjs" rather than "objs" to avoid a potential conflict with a library
     of the same name *)
  let executable_object_directory ~dir name =
    Path.Build.relative dir ("." ^ name ^ ".eobjs")

  let melange_object_directory ~dir name =
    Path.Build.relative dir ("." ^ name ^ ".mobjs")
end

module External = struct
  type t =
    { public_dir : Path.t
    ; private_dir : Path.t option
    ; public_cmi_ocaml_dir : Path.t option
    ; public_cmi_melange_dir : Path.t option
    }

  let equal : t -> t -> bool = Poly.equal

  let make ~dir ~has_private_modules ~private_lib =
    let private_dir =
      if has_private_modules then Some (Path.relative dir ".private") else None
    in
    let public_cmi_ocaml_dir =
      if private_lib then Some (Path.relative dir ".public_cmi") else None
    in
    let public_cmi_melange_dir =
      let melange_dir = Path.relative dir Melange.Install.dir in
      if private_lib then Some (Path.relative melange_dir ".public_cmi_melange")
      else Some melange_dir
    in
    { public_dir = dir
    ; private_dir
    ; public_cmi_ocaml_dir
    ; public_cmi_melange_dir
    }

  let public_cmi_ocaml_dir t =
    Option.value ~default:t.public_dir t.public_cmi_ocaml_dir

  let public_cmi_melange_dir t =
    Option.value ~default:t.public_dir t.public_cmi_melange_dir

  let to_dyn
      { public_dir; private_dir; public_cmi_ocaml_dir; public_cmi_melange_dir }
      =
    let open Dyn in
    record
      [ ("public_dir", Path.to_dyn public_dir)
      ; ("private_dir", option Path.to_dyn private_dir)
      ; ("public_cmi_ocaml_dir", option Path.to_dyn public_cmi_ocaml_dir)
      ; ("public_cmi_melange_dir", option Path.to_dyn public_cmi_melange_dir)
      ]

  let cm_dir t (cm_kind : Lib_mode.Cm_kind.t) (visibility : Visibility.t) =
    match (cm_kind, visibility, t.private_dir) with
    | (Ocaml Cmi | Melange Cmi), Private, Some p -> p
    | (Ocaml Cmi | Melange Cmi), Private, None ->
      Code_error.raise "External.cm_dir" [ ("t", to_dyn t) ]
    | Ocaml Cmi, Public, _ -> public_cmi_ocaml_dir t
    | Melange Cmi, Public, _ -> public_cmi_melange_dir t
    | Melange Cmj, _, _ -> public_cmi_melange_dir t
    | Ocaml (Cmo | Cmx), _, _ -> t.public_dir

  let encode
      { public_dir
      ; private_dir
      ; public_cmi_ocaml_dir
      ; public_cmi_melange_dir = _
      } =
    let open Dune_lang.Encoder in
    let extract d =
      Path.descendant ~of_:public_dir d |> Option.value_exn |> Path.to_string
    in
    let private_dir = Option.map ~f:extract private_dir in
    let public_cmi_ocaml_dir = Option.map ~f:extract public_cmi_ocaml_dir in
    record_fields
      [ field_o "private_dir" string private_dir
      ; field_o "public_cmi_dir" string public_cmi_ocaml_dir
      ]

  let decode ~dir =
    let public_dir = dir in
    let open Dune_lang.Decoder in
    fields
      (let+ private_dir = field_o "private_dir" string
       and+ public_cmi_ocaml_dir = field_o "public_cmi_dir" string in
       let private_dir = Option.map ~f:(Path.relative dir) private_dir in
       let public_cmi_ocaml_dir =
         Option.map ~f:(Path.relative dir) public_cmi_ocaml_dir
       in
       { public_dir
       ; private_dir
       ; public_cmi_ocaml_dir
       ; public_cmi_melange_dir = None
       })

  let byte_dir t = t.public_dir

  let jsoo_dir t = t.public_dir

  let native_dir t = t.public_dir

  let melange_dir t = t.public_dir

  let dir t = t.public_dir

  let obj_dir t = t.public_dir

  let odoc_dir t = t.public_dir

  let all_obj_dirs t ~mode:_ = [ t.public_dir ]

  let all_cmis
      { public_dir
      ; private_dir
      ; public_cmi_ocaml_dir
      ; public_cmi_melange_dir = _
      } =
    List.filter_opt
      [ Some public_dir
      ; private_dir
      ; public_cmi_ocaml_dir
        (* TODO: might need to pass mode to conditionally include public_cmi_melange_dir *)
      ]

  let cm_public_dir t (cm_kind : Lib_mode.Cm_kind.t) =
    match cm_kind with
    | Ocaml Cmx -> native_dir t
    | Ocaml Cmo -> byte_dir t
    | Ocaml Cmi -> public_cmi_ocaml_dir t
    | Melange Cmj -> melange_dir t
    | Melange Cmi -> public_cmi_melange_dir t
end

module Local = struct
  type t =
    { dir : Path.Build.t
    ; obj_dir : Path.Build.t
    ; native_dir : Path.Build.t
    ; byte_dir : Path.Build.t
    ; jsoo_dir : Path.Build.t
    ; melange_dir : Path.Build.t
    ; public_cmi_ocaml_dir : Path.Build.t option
    ; public_cmi_melange_dir : Path.Build.t option
    ; private_lib : bool
    }

  let equal : t -> t -> bool = Poly.equal

  let to_dyn
      { dir
      ; obj_dir
      ; native_dir
      ; byte_dir
      ; jsoo_dir
      ; melange_dir
      ; public_cmi_ocaml_dir
      ; public_cmi_melange_dir
      ; private_lib
      } =
    let open Dyn in
    record
      [ ("dir", Path.Build.to_dyn dir)
      ; ("obj_dir", Path.Build.to_dyn obj_dir)
      ; ("native_dir", Path.Build.to_dyn native_dir)
      ; ("byte_dir", Path.Build.to_dyn byte_dir)
      ; ("jsoo_dir", Path.Build.to_dyn jsoo_dir)
      ; ("melange_dir", Path.Build.to_dyn melange_dir)
      ; ("public_cmi_ocaml_dir", option Path.Build.to_dyn public_cmi_ocaml_dir)
      ; ( "public_cmi_melange_dir"
        , option Path.Build.to_dyn public_cmi_melange_dir )
      ; ("private_lib", bool private_lib)
      ]

  let make ~dir ~obj_dir ~native_dir ~byte_dir ~jsoo_dir ~melange_dir
      ~public_cmi_ocaml_dir ~public_cmi_melange_dir ~private_lib =
    { dir
    ; obj_dir
    ; native_dir
    ; byte_dir
    ; jsoo_dir
    ; melange_dir
    ; public_cmi_ocaml_dir
    ; public_cmi_melange_dir
    ; private_lib
    }

  let need_dedicated_public_dir t =
    Option.is_some t.public_cmi_ocaml_dir
    || Option.is_some t.public_cmi_melange_dir

  let public_cmi_ocaml_dir t =
    Option.value ~default:t.byte_dir t.public_cmi_ocaml_dir

  let public_cmi_melange_dir t =
    Option.value ~default:t.melange_dir t.public_cmi_melange_dir

  let dir t = t.dir

  let obj_dir t = t.obj_dir

  let byte_dir t = t.byte_dir

  let jsoo_dir t = t.jsoo_dir

  let native_dir t = t.native_dir

  let melange_dir t = t.melange_dir

  let odoc_dir t = t.byte_dir

  let all_obj_dirs t ~(mode : Lib_mode.t) =
    match mode with
    | Ocaml mode ->
      let dirs = [ t.byte_dir; public_cmi_ocaml_dir t ] in
      let dirs =
        match mode with
        | Byte -> dirs
        | Native -> t.native_dir :: dirs
      in
      Path.Build.Set.of_list dirs |> Path.Build.Set.to_list
    | Melange ->
      [ t.melange_dir; public_cmi_melange_dir t ]
      |> Path.Build.Set.of_list |> Path.Build.Set.to_list

  let make_lib ~dir ~has_private_modules ~private_lib lib_name =
    let obj_dir = Paths.library_object_directory ~dir lib_name in
    let public_cmi_ocaml_dir =
      Option.some_if has_private_modules
        (Paths.library_public_cmi_ocaml_dir ~obj_dir)
    in
    let public_cmi_melange_dir =
      Option.some_if has_private_modules
        (Paths.library_public_cmi_melange_dir ~obj_dir)
    in
    make ~dir ~obj_dir
      ~native_dir:(Paths.library_native_dir ~obj_dir)
      ~byte_dir:(Paths.library_byte_dir ~obj_dir)
      ~jsoo_dir:(Paths.library_jsoo_dir ~obj_dir)
      ~melange_dir:(Paths.library_melange_dir ~obj_dir)
      ~public_cmi_ocaml_dir ~public_cmi_melange_dir ~private_lib

  let make_exe ~dir ~name =
    let obj_dir = Paths.executable_object_directory ~dir name in
    make ~dir ~obj_dir
      ~native_dir:(Paths.library_native_dir ~obj_dir)
      ~byte_dir:(Paths.library_byte_dir ~obj_dir)
      ~jsoo_dir:(Paths.library_jsoo_dir ~obj_dir)
      ~melange_dir:(Paths.library_melange_dir ~obj_dir)
      ~public_cmi_ocaml_dir:None ~public_cmi_melange_dir:None ~private_lib:false

  let make_melange_emit ~dir ~name =
    let obj_dir = Paths.melange_object_directory ~dir name in
    make ~dir ~obj_dir
      ~native_dir:(Paths.library_native_dir ~obj_dir)
      ~byte_dir:(Paths.library_byte_dir ~obj_dir)
      ~jsoo_dir:(Paths.library_jsoo_dir ~obj_dir)
      ~melange_dir:(Paths.library_melange_dir ~obj_dir)
      ~public_cmi_ocaml_dir:None ~public_cmi_melange_dir:None ~private_lib:false

  let cm_dir t (cm_kind : Lib_mode.Cm_kind.t) _ =
    match cm_kind with
    | Ocaml Cmx -> native_dir t
    | Ocaml (Cmo | Cmi) -> byte_dir t
    | Melange (Cmj | Cmi) -> melange_dir t

  let cm_public_dir t (cm_kind : Lib_mode.Cm_kind.t) =
    match cm_kind with
    | Ocaml Cmx -> native_dir t
    | Ocaml Cmo -> byte_dir t
    | Ocaml Cmi -> public_cmi_ocaml_dir t
    | Melange Cmj -> melange_dir t
    | Melange Cmi -> public_cmi_melange_dir t
end

type _ t =
  | External : External.t -> Path.t t
  | Local : Local.t -> Path.Build.t t
  | Local_as_path : Local.t -> Path.t t

let equal (type a) (x : a t) (y : a t) =
  match (x, y) with
  | External x, External y -> External.equal x y
  | Local x, Local y -> Local.equal x y
  | Local_as_path x, Local_as_path y -> Local.equal x y
  | _, _ -> false

let of_local : Path.Build.t t -> Path.t t =
 fun t ->
  match t with
  | Local t -> Local_as_path t
  | _ -> assert false

let encode = function
  | Local_as_path obj_dir ->
    Code_error.raise "Obj_dir.encode: local obj_dir cannot be encoded"
      [ ("obj_dir", Local.to_dyn obj_dir) ]
  | Local obj_dir ->
    Code_error.raise "Obj_dir.encode: local obj_dir cannot be encoded"
      [ ("obj_dir", Local.to_dyn obj_dir) ]
  | External e -> External.encode e

let decode ~dir =
  let open Dune_lang.Decoder in
  let+ external_ = External.decode ~dir in
  External external_

let make_lib ~dir ~has_private_modules ~private_lib lib_name =
  Local (Local.make_lib ~dir ~has_private_modules ~private_lib lib_name)

let make_external_no_private ~dir =
  External (External.make ~dir ~has_private_modules:false ~private_lib:false)

let get_path :
    type a. a t -> l:(Local.t -> Path.Build.t) -> e:(External.t -> Path.t) -> a
    =
 fun t ~l ~e ->
  match t with
  | External e' -> e e'
  | Local l' -> l l'
  | Local_as_path l' -> Path.build (l l')

let public_cmi_ocaml_dir =
  get_path ~l:Local.public_cmi_ocaml_dir ~e:External.public_cmi_ocaml_dir

let public_cmi_melange_dir =
  get_path ~l:Local.public_cmi_melange_dir ~e:External.public_cmi_melange_dir

let byte_dir = get_path ~l:Local.byte_dir ~e:External.byte_dir

let jsoo_dir = get_path ~l:Local.jsoo_dir ~e:External.jsoo_dir

let native_dir = get_path ~l:Local.native_dir ~e:External.native_dir

let melange_dir = get_path ~l:Local.melange_dir ~e:External.melange_dir

let dir = get_path ~l:Local.dir ~e:External.dir

let obj_dir = get_path ~l:Local.obj_dir ~e:External.obj_dir

let to_dyn (type path) (t : path t) =
  let open Dyn in
  match t with
  | Local e -> variant "Local" [ Local.to_dyn e ]
  | Local_as_path e -> variant "Local_as_path" [ Local.to_dyn e ]
  | External e -> variant "External" [ External.to_dyn e ]

let convert_to_external (t : Path.Build.t t) ~dir =
  match t with
  | Local e ->
    let has_private_modules = Local.need_dedicated_public_dir e in
    External
      (External.make ~dir ~has_private_modules ~private_lib:e.private_lib)
  | _ -> assert false

let all_cmis (type path) (t : path t) : path list =
  match t with
  | Local e -> [ Local.byte_dir e ]
  | Local_as_path e -> [ Path.build (Local.byte_dir e) ]
  | External e -> External.all_cmis e

let all_obj_dirs (type path) (t : path t) ~mode : path list =
  match t with
  | External e -> External.all_obj_dirs e ~mode
  | Local e -> Local.all_obj_dirs e ~mode
  | Local_as_path e -> Local.all_obj_dirs e ~mode |> List.map ~f:Path.build

let cm_dir t cm_kind visibility =
  get_path t
    ~l:(fun l -> Local.cm_dir l cm_kind visibility)
    ~e:(fun e -> External.cm_dir e cm_kind visibility)

let cm_public_dir t cm_kind =
  get_path t
    ~l:(fun l -> Local.cm_public_dir l cm_kind)
    ~e:(fun e -> External.cm_public_dir e cm_kind)

let odoc_dir t = get_path t ~l:Local.odoc_dir ~e:External.odoc_dir

let need_dedicated_public_dir (t : Path.Build.t t) =
  match t with
  | Local t -> Local.need_dedicated_public_dir t
  | _ -> assert false

let as_local_exn (t : Path.t t) =
  match t with
  | Local _ -> assert false
  | Local_as_path e -> Local e
  | External _ -> Code_error.raise "Obj_dir.as_local_exn: external dir" []

let make_exe ~dir ~name = Local (Local.make_exe ~dir ~name)

let make_melange_emit ~dir ~name = Local (Local.make_melange_emit ~dir ~name)

let for_pp ~dir =
  Local
    (Local.make ~dir ~obj_dir:dir ~native_dir:dir ~byte_dir:dir ~jsoo_dir:dir
       ~melange_dir:dir ~public_cmi_ocaml_dir:None ~public_cmi_melange_dir:None
       ~private_lib:false)

let to_local (t : Path.t t) =
  match t with
  | Local _ -> assert false
  | Local_as_path t -> Some (Local t)
  | External _ -> None

module Module = struct
  let relative (type path) (t : path t) (dir : path) name : path =
    match t with
    | Local _ -> Path.Build.relative dir name
    | Local_as_path _ -> Path.relative dir name
    | External _ -> Path.relative dir name

  let path_of_build (type path) (t : path t) (dir : path) : Path.t =
    match t with
    | Local _ -> Path.build dir
    | Local_as_path _ -> dir
    | External _ -> dir

  let obj_file (type path) (t : path t) m ~kind ~ext : path =
    let visibility = Module.visibility m in
    let obj_name =
      Module_name.Unique.artifact_filename (Module.obj_name m) ~ext
    in
    let dir = cm_dir t kind visibility in
    relative t dir obj_name

  let has_impl_if_needed m ~(kind : Lib_mode.Cm_kind.t) =
    match kind with
    | Ocaml (Cmo | Cmx) | Melange Cmj -> Module.has m ~ml_kind:Impl
    | Ocaml Cmi | Melange Cmi -> true

  let raise_no_impl m ~kind =
    Code_error.raise "module has no implementation"
      [ ("m", Module.to_dyn m); ("kind", Lib_mode.Cm_kind.to_dyn kind) ]

  let o_file t m ~ext_obj =
    if Module.has m ~ml_kind:Impl then
      Some (obj_file t m ~kind:(Ocaml Cmx) ~ext:ext_obj)
    else None

  let o_file_exn t m ~ext_obj =
    match o_file t m ~ext_obj with
    | Some o -> o
    | None -> raise_no_impl m ~kind:(Ocaml Cmx)

  let cm_file t m ~(kind : Lib_mode.Cm_kind.t) =
    if has_impl_if_needed m ~kind then
      let ext = Lib_mode.Cm_kind.ext kind in
      Some (obj_file t m ~kind ~ext)
    else None

  let cm_file_exn t m ~kind =
    match cm_file t m ~kind with
    | Some s -> s
    | None -> raise_no_impl m ~kind

  let cm_public_file (type path) (t : path t) m ~(kind : Lib_mode.Cm_kind.t) :
      path option =
    let is_private = Module.visibility m = Private in
    let has_impl = Module.has m ~ml_kind:Impl in
    match kind with
    | (Ocaml (Cmx | Cmo) | Melange Cmj) when not has_impl -> None
    | (Ocaml Cmi | Melange Cmi) when is_private -> None
    | _ ->
      let ext = Lib_mode.Cm_kind.ext kind in
      let base = cm_public_dir t kind in
      let obj_name = Module.obj_name m in
      let fname = Module_name.Unique.artifact_filename obj_name ~ext in
      Some (relative t base fname)

  let cm_public_file_exn t m ~kind =
    match cm_public_file t m ~kind with
    | Some x -> x
    | None ->
      Code_error.raise
        "cm_public_file_exn: invalid access. module has no implementation or \
         is private"
        [ ("m", Module.to_dyn m); ("kind", Lib_mode.Cm_kind.to_dyn kind) ]

  let cmt_file t m ~(ml_kind : Ml_kind.t) ~cm_kind =
    let file = Module.file m ~ml_kind in
    let ext = Ml_kind.cmt_ext ml_kind in
    let cmi_kind = Lib_mode.Cm_kind.cmi cm_kind in
    Option.map file ~f:(fun _ -> obj_file t m ~kind:cmi_kind ~ext)

  let cmti_file t m ~cm_kind =
    let ext =
      Ml_kind.cmt_ext
        (match Module.file m ~ml_kind:Intf with
        | None -> Impl
        | Some _ -> Intf)
    in
    let cmi_kind = Lib_mode.Cm_kind.cmi cm_kind in
    obj_file t m ~kind:cmi_kind ~ext

  let odoc t m =
    let obj_name = Module.obj_name m in
    let basename = Module_name.Unique.artifact_filename obj_name ~ext:".odoc" in
    relative t (odoc_dir t) basename

  module Dep = struct
    type t =
      | Immediate of Module.t * Ml_kind.t
      | Transitive of Module.t * Ml_kind.t
      | M2l of Module.t * Ml_kind.t
      | Immediate_approx of Module.File.t
      | Sig of Module.t

    let make_name m kind ext =
      let ext = sprintf ".%s.%s" (Ml_kind.to_string kind) ext in
      let obj = Module.obj_name m in
      Module_name.Unique.artifact_filename obj ~ext

    let basename = function
<<<<<<< HEAD
      | Immediate f -> Path.basename (Module.File.path f) ^ ".d"
      | Transitive (m, ml_kind) ->
        let ext = sprintf ".%s.all-deps" (Ml_kind.to_string ml_kind) in
        let obj = Module.obj_name m in
        Module_name.Unique.artifact_filename obj ~ext
      | M2l (m, ml_kind) ->
        let ext = Ml_kind.choose ~impl:".m2l" ~intf:".m2li" ml_kind in
        let obj = Module.obj_name m in
        Module_name.Unique.artifact_filename obj ~ext
      | Immediate_approx f -> Path.basename (Module.File.path f) ^ ".d-approx"
      | Sig m ->
        let obj = Module.obj_name m in
        Module_name.Unique.artifact_filename obj ~ext:".sig"
=======
      | Immediate (m, kind) -> make_name m kind "d"
      | Transitive (m, kind) -> make_name m kind "all-deps"
>>>>>>> 1e499701
  end

  let dep t dep =
    let dir = obj_dir t in
    let name = Dep.basename dep in
    Path.Build.relative dir name

  module L = struct
    let o_files t modules ~ext_obj =
      List.filter_map modules ~f:(fun m ->
          if Module.has m ~ml_kind:Impl then
            Some (path_of_build t (obj_file t m ~kind:(Ocaml Cmx) ~ext:ext_obj))
          else None)

    let cm_files t modules ~kind =
      List.filter_map modules ~f:(fun m ->
          cm_file t m ~kind |> Option.map ~f:(path_of_build t))
  end
end<|MERGE_RESOLUTION|>--- conflicted
+++ resolved
@@ -534,12 +534,8 @@
       Module_name.Unique.artifact_filename obj ~ext
 
     let basename = function
-<<<<<<< HEAD
-      | Immediate f -> Path.basename (Module.File.path f) ^ ".d"
-      | Transitive (m, ml_kind) ->
-        let ext = sprintf ".%s.all-deps" (Ml_kind.to_string ml_kind) in
-        let obj = Module.obj_name m in
-        Module_name.Unique.artifact_filename obj ~ext
+      | Immediate (m, kind) -> make_name m kind "d"
+      | Transitive (m, kind) -> make_name m kind "all-deps"
       | M2l (m, ml_kind) ->
         let ext = Ml_kind.choose ~impl:".m2l" ~intf:".m2li" ml_kind in
         let obj = Module.obj_name m in
@@ -548,10 +544,6 @@
       | Sig m ->
         let obj = Module.obj_name m in
         Module_name.Unique.artifact_filename obj ~ext:".sig"
-=======
-      | Immediate (m, kind) -> make_name m kind "d"
-      | Transitive (m, kind) -> make_name m kind "all-deps"
->>>>>>> 1e499701
   end
 
   let dep t dep =
