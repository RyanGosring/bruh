--- conflicted
+++ resolved
@@ -426,17 +426,13 @@
       in
       Process.create_metadata ~name ~categories:[ "cram" ] ()
     in
-<<<<<<< HEAD
-    Process.run ~display:Quiet ~metadata ~dir:cwd ~env Strict shell
-=======
     Process.run
       ~display:Quiet
       ~metadata
       ~dir:cwd
       ~env
       Strict
-      sh
->>>>>>> 5cdeacb1
+      shell
       [ Path.to_string sh_script.script ]
   in
   let raw = read_and_attach_exit_codes sh_script in
@@ -444,43 +440,31 @@
   compose_cram_output sanitized
 ;;
 
-<<<<<<< HEAD
 let run ~env ~script ~shell =
   run_expect_test script ~f:(fun lexbuf -> run ~env ~script ~shell lexbuf)
+;;
 
 type ('path, _) spec =
   { script : 'path
   ; shell : 'path
   }
-=======
-let run ~env ~script = run_expect_test script ~f:(fun lexbuf -> run ~env ~script lexbuf)
->>>>>>> 5cdeacb1
 
 module Spec = struct
   type ('path, 'target) t = ('path, 'target) spec
 
   let name = "cram"
   let version = 1
-<<<<<<< HEAD
-
   let bimap spec f _ = { script = f spec.script; shell = f spec.shell }
-
   let is_useful_to ~distribute:_ ~memoize:_ = true
 
   let encode { script; shell } path _ : Dune_sexp.t =
     let atom = Dune_lang.atom_or_quoted_string in
     List [ atom "cram"; path script; List [ atom "shell"; path shell ] ]
-=======
-  let bimap path f _ = f path
-  let is_useful_to ~distribute:_ ~memoize:_ = true
-
-  let encode script path _ : Dune_lang.t =
-    List [ Dune_lang.atom_or_quoted_string "cram"; path script ]
   ;;
->>>>>>> 5cdeacb1
 
   let action { script; shell } ~ectx:_ ~(eenv : Action.Ext.env) =
     run ~env:eenv.env ~script ~shell
+  ;;
 end
 
 let action script =
