open Import
module CC = Compilation_context

let lib_output_dir ~target_dir ~lib_dir =
  Path.Build.append_source target_dir
    (Path.Build.drop_build_context_exn lib_dir)

<<<<<<< HEAD
let make_js_name ~js_ext ~dst_dir m =
  let name =
    Module_name.Unique.artifact_filename (Module.obj_name m) ~ext:js_ext
  in
=======
let make_js_name ~dst_dir m =
  let name = Melange.js_basename m ^ Melange.js_ext in
>>>>>>> 1c50ee3a
  Path.Build.relative dst_dir name

let js_includes ~sctx ~target_dir ~requires_link ~scope ~js_ext =
  let open Resolve.Memo.O in
  Command.Args.memo
    (Resolve.Memo.args
       (let* (libs : Lib.t list) = requires_link in
        let project = Scope.project scope in
        let deps_of_lib (lib : Lib.t) =
          let lib_name = Lib.name lib in
          let lib = Lib.Local.of_lib_exn lib in
          let info = Lib.Local.info lib in
          let lib_dir = Lib_info.src_dir info in
          let dst_dir = lib_output_dir ~target_dir ~lib_dir in
          let open Memo.O in
          let modules_group =
            Dir_contents.get sctx ~dir:lib_dir
            >>= Dir_contents.ocaml
            >>| Ml_sources.modules ~for_:(Library lib_name)
          in
          let* source_modules = modules_group >>| Modules.impl_only in
          let of_module m =
            let output = make_js_name ~js_ext ~dst_dir m in
            Dep.file (Path.build output)
          in
          Resolve.Memo.return
            (List.map source_modules ~f:of_module |> Dep.Set.of_list)
        in
        let* hidden_libs = Resolve.Memo.List.map libs ~f:deps_of_lib in
        let hidden_deps = Dep.Set.union_all hidden_libs in
        Resolve.Memo.return
          (Command.Args.S
             [ Lib_flags.L.include_flags ~project libs Melange
             ; Hidden_deps hidden_deps
             ])))

let build_js ~loc ~dir ~pkg_name ~module_system ~dst_dir ~obj_dir ~sctx
    ~lib_deps_js_includes ~js_ext m =
  let cm_kind = Lib_mode.Cm_kind.Melange Cmj in
  let open Memo.O in
  let* compiler = Melange_binary.melc sctx ~dir in
  let src = Obj_dir.Module.cm_file_exn obj_dir m ~kind:cm_kind in
  let output = make_js_name ~js_ext ~dst_dir m in
  let obj_dir =
    [ Command.Args.A "-I"; Path (Path.build (Obj_dir.melange_dir obj_dir)) ]
  in
  let melange_package_args =
    let pkg_name_args =
      match pkg_name with
      | None -> []
      | Some pkg_name ->
        [ "--bs-package-name"; Package.Name.to_string pkg_name ]
    in

    let js_modules_str = Melange.Module_system.to_string module_system in
    "--bs-module-type" :: js_modules_str :: pkg_name_args
  in
  let lib_deps_js_includes = Command.Args.as_any lib_deps_js_includes in
  Super_context.add_rule sctx ~dir ?loc
    (Command.run
       ~dir:(Path.build (Super_context.context sctx).build_dir)
       compiler
       [ Command.Args.S obj_dir
       ; lib_deps_js_includes
       ; As melange_package_args
       ; A "-o"
       ; Target output
       ; Dep (Path.build src)
       ])

let add_rules_for_entries ~sctx ~dir ~expander ~dir_contents ~scope
    ~compile_info ~target_dir (mel : Melange_stanzas.Emit.t) =
  let open Memo.O in
  (* Use "mobjs" rather than "objs" to avoid a potential conflict with a library
     of the same name *)
  let* modules, obj_dir =
    Dir_contents.ocaml dir_contents
    >>| Ml_sources.modules_and_obj_dir ~for_:(Melange { target = mel.target })
  in
  let* () = Check_rules.add_obj_dir sctx ~obj_dir in
  let* flags = Super_context.ocaml_flags sctx ~dir mel.flags in
  let requires_link = Lib.Compile.requires_link compile_info in
  let direct_requires = Lib.Compile.direct_requires compile_info in
  let* modules, pp =
    Buildable_rules.modules_rules sctx
      (Melange
         { preprocess = mel.preprocess
         ; preprocessor_deps = mel.preprocessor_deps
         ; (* TODO still needed *)
           lint = Preprocess.Per_module.default ()
         ; (* why is this always false? *)
           empty_module_interface_if_absent = false
         })
      expander ~dir scope modules
  in
  let* cctx =
    let js_of_ocaml = None in
    Compilation_context.create () ~loc:mel.loc ~super_context:sctx ~expander
      ~scope ~obj_dir ~modules ~flags ~requires_link
      ~requires_compile:direct_requires ~preprocessing:pp ~js_of_ocaml
      ~opaque:Inherit_from_settings ~package:mel.package
      ~modes:
        { ocaml = { byte = None; native = None }
        ; melange = Some (Requested Loc.none)
        }
  in
  let pkg_name = Option.map mel.package ~f:Package.name in
  let loc = mel.loc in
  let js_ext = mel.javascript_extension in
  let requires_link = Memo.Lazy.force requires_link in
  let lib_deps_js_includes =
    js_includes ~sctx ~target_dir ~requires_link ~scope ~js_ext
  in
  let* () = Module_compilation.build_all cctx in
  let module_list =
    Modules.fold_no_vlib modules ~init:[] ~f:(fun x acc -> x :: acc)
  in
  let dst_dir =
    Path.Build.append_source target_dir (Path.Build.drop_build_context_exn dir)
  in
  let* () =
    Memo.parallel_iter module_list ~f:(fun m ->
        (* Should we check module kind? *)
        build_js ~dir ~loc:(Some loc) ~pkg_name ~module_system:mel.module_system
          ~dst_dir ~obj_dir ~sctx ~lib_deps_js_includes ~js_ext m)
  in
  let* () =
    match mel.alias with
    | None -> Memo.return ()
    | Some alias_name ->
      let alias = Alias.make alias_name ~dir in
      let deps =
        List.rev_map module_list ~f:(fun m ->
            make_js_name ~js_ext ~dst_dir m |> Path.build)
        |> Action_builder.paths
      in
      Rules.Produce.Alias.add_deps alias deps
  in
  let* requires_compile = Compilation_context.requires_compile cctx in
  let* preprocess =
    Resolve.Memo.read_memo
      (Preprocess.Per_module.with_instrumentation mel.preprocess
         ~instrumentation_backend:
           (Lib.DB.instrumentation_backend (Scope.libs scope)))
  in
  let stdlib_dir = (Super_context.context sctx).stdlib_dir in
  Memo.return
    ( cctx
    , Merlin.make ~requires:requires_compile ~stdlib_dir ~flags ~modules
        ~source_dirs:Path.Source.Set.empty ~libname:None ~preprocess ~obj_dir
        ~ident:(Lib.Compile.merlin_ident compile_info)
        ~dialects:(Dune_project.dialects (Scope.project scope))
        ~modes:`Melange_emit )

let add_rules_for_libraries ~dir ~scope ~target_dir ~sctx ~requires_link
    (mel : Melange_stanzas.Emit.t) =
  Memo.parallel_iter requires_link ~f:(fun lib ->
      let open Memo.O in
      let lib_name = Lib.name lib in
      let* lib, lib_compile_info =
        Lib.DB.get_compile_info (Scope.libs scope) lib_name
      in
      let lib = Lib.Local.of_lib_exn lib in
      let info = Lib.Local.info lib in
      let lib_dir = Lib_info.src_dir info in
      let obj_dir = Lib_info.obj_dir info in
      let dst_dir = lib_output_dir ~target_dir ~lib_dir in
      let modules_group =
        Dir_contents.get sctx ~dir:lib_dir
        >>= Dir_contents.ocaml
        >>| Ml_sources.modules ~for_:(Library lib_name)
      in
      let* source_modules = modules_group >>| Modules.impl_only in
      let pkg_name = Lib_info.package info in
      let requires_link =
        Memo.Lazy.force (Lib.Compile.requires_link lib_compile_info)
      in
      let js_ext = mel.javascript_extension in
      let lib_deps_js_includes =
        js_includes ~sctx ~target_dir ~requires_link ~scope ~js_ext
      in
      Memo.parallel_iter source_modules
        ~f:
          (build_js ~loc:None ~dir ~pkg_name ~module_system:mel.module_system
             ~dst_dir ~obj_dir ~sctx ~lib_deps_js_includes ~js_ext))

let compile_info ~scope (mel : Melange_stanzas.Emit.t) =
  let open Memo.O in
  let dune_version = Scope.project scope |> Dune_project.dune_version in
  let+ pps =
    Resolve.Memo.read_memo
      (Preprocess.Per_module.with_instrumentation mel.preprocess
         ~instrumentation_backend:
           (Lib.DB.instrumentation_backend (Scope.libs scope)))
    >>| Preprocess.Per_module.pps
  in
  let merlin_ident = Merlin_ident.for_melange ~target:mel.target in
  Lib.DB.resolve_user_written_deps (Scope.libs scope) (`Melange_emit mel.target)
    mel.libraries ~pps ~dune_version ~merlin_ident

let emit_rules ~dir_contents ~dir ~scope ~sctx ~expander mel =
  let open Memo.O in
  let* compile_info = compile_info ~scope mel in
  let target_dir = Path.Build.relative dir mel.target in
  let f () =
    let+ cctx_and_merlin =
      add_rules_for_entries ~sctx ~dir ~expander ~dir_contents ~scope
        ~compile_info ~target_dir mel
    and+ () =
      let* requires_link =
        Memo.Lazy.force (Lib.Compile.requires_link compile_info)
      in
      let* requires_link = Resolve.read_memo requires_link in
      add_rules_for_libraries ~dir ~scope ~target_dir ~sctx ~requires_link mel
    in
    cctx_and_merlin
  in
  Buildable_rules.with_lib_deps
    (Super_context.context sctx)
    compile_info ~dir ~f<|MERGE_RESOLUTION|>--- conflicted
+++ resolved
@@ -5,15 +5,8 @@
   Path.Build.append_source target_dir
     (Path.Build.drop_build_context_exn lib_dir)
 
-<<<<<<< HEAD
 let make_js_name ~js_ext ~dst_dir m =
-  let name =
-    Module_name.Unique.artifact_filename (Module.obj_name m) ~ext:js_ext
-  in
-=======
-let make_js_name ~dst_dir m =
-  let name = Melange.js_basename m ^ Melange.js_ext in
->>>>>>> 1c50ee3a
+  let name = Melange.js_basename m ^ js_ext in
   Path.Build.relative dst_dir name
 
 let js_includes ~sctx ~target_dir ~requires_link ~scope ~js_ext =
