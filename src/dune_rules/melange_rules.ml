--- conflicted
+++ resolved
@@ -210,32 +210,19 @@
 let emit_rules ~dir_contents ~dir ~scope ~sctx ~expander mel =
   let open Memo.O in
   let* compile_info = compile_info ~scope mel in
-<<<<<<< HEAD
+  let target_dir = Path.Build.relative dir mel.target in
   let f () =
     let+ cctx_and_merlin =
       add_rules_for_entries ~sctx ~dir ~expander ~dir_contents ~scope
-        ~compile_info mel
+        ~compile_info ~target_dir mel
     and+ () =
       let* requires_link =
         Memo.Lazy.force (Lib.Compile.requires_link compile_info)
       in
       let* requires_link = Resolve.read_memo requires_link in
-      add_rules_for_libraries ~dir ~scope ~emit_stanza_dir:dir ~sctx
-        ~requires_link mel
+      add_rules_for_libraries ~dir ~scope ~target_dir ~sctx ~requires_link mel
     in
     cctx_and_merlin
-=======
-  let target_dir = Path.Build.relative dir mel.target in
-  let+ cctx_and_merlin =
-    add_rules_for_entries ~sctx ~dir ~expander ~dir_contents ~scope
-      ~compile_info ~target_dir mel
-  and+ () =
-    let* requires_link =
-      Memo.Lazy.force (Lib.Compile.requires_link compile_info)
-    in
-    let* requires_link = Resolve.read_memo requires_link in
-    add_rules_for_libraries ~dir ~scope ~target_dir ~sctx ~requires_link mel
->>>>>>> 3e84d5ef
   in
   Buildable_rules.with_lib_deps
     (Super_context.context sctx)
