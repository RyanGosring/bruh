--- conflicted
+++ resolved
@@ -175,13 +175,9 @@
     ; root_module : (Loc.t * Module_name.t) option
     }
 
-<<<<<<< HEAD
   let no_modules_specified t = Ordered_set_lang.is_empty_ast t.modules
 
-  let decode ~in_library ~allow_re_export =
-=======
   let decode (for_ : for_) =
->>>>>>> 555fd33d
     let use_foreign =
       Dune_lang.Syntax.deleted_in Stanza.syntax (2, 0)
         ~extra_info:"Use the (foreign_stubs ...) field instead."
