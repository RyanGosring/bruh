open! Dune_engine
open Import
open Action_builder.O

type t =
  { dir : Path.Build.t
  ; per_module : Module.t list Action_builder.t Module.Obj_map.t
  }

let make ~dir ~per_module = { dir; per_module }

let deps_of t (m : Module.t) =
  match Module.Obj_map.find t.per_module m with
  | Some x -> x
  | None ->
    Code_error.raise "Ocamldep.Dep_graph.deps_of"
      [ ("dir", Path.Build.to_dyn t.dir)
      ; ( "modules"
        , Dyn.Encoder.(list Module_name.Unique.to_dyn)
            (Module.Obj_map.keys t.per_module |> List.map ~f:Module.obj_name) )
      ; ("m", Module.to_dyn m)
      ]

<<<<<<< HEAD
module Top_closure = struct
  module Action_builder = struct
    include Action_builder

    let ( >>= ) t f = Action_builder.Expert.action_builder (map t ~f)

    module O = struct
      include O

      let ( let* ) = ( >>= )
    end
  end

  include Top_closure.Make (Module_name.Unique.Set) (Action_builder)
end
=======
module Top_closure = Top_closure.Make (Module_name.Unique.Set) (Action_builder)
>>>>>>> 110e8a03

let top_closed t modules =
  let+ res =
    Top_closure.top_closure modules ~key:Module.obj_name
      ~deps:(Module.Obj_map.find_exn t.per_module)
  in
  match res with
  | Ok modules -> modules
  | Error cycle ->
    User_error.raise
      [ Pp.textf "dependency cycle between modules in %s:"
          (Path.Build.to_string t.dir)
      ; Pp.chain cycle ~f:(fun m ->
            Pp.verbatim (Module_name.to_string (Module.name m)))
      ]

let top_closed_implementations t modules =
  Action_builder.memoize "top sorted implementations"
    (let filter_out_intf_only = List.filter ~f:(Module.has ~ml_kind:Impl) in
     Action_builder.map
       (top_closed t (filter_out_intf_only modules))
       ~f:filter_out_intf_only)

let dummy (m : Module.t) =
  { dir = Path.Build.root
  ; per_module = Module.Obj_map.singleton m (Action_builder.return [])
  }

module Ml_kind = struct
  type nonrec t = t Ml_kind.Dict.t

  let dummy m = Ml_kind.Dict.make_both (dummy m)
end<|MERGE_RESOLUTION|>--- conflicted
+++ resolved
@@ -21,25 +21,7 @@
       ; ("m", Module.to_dyn m)
       ]
 
-<<<<<<< HEAD
-module Top_closure = struct
-  module Action_builder = struct
-    include Action_builder
-
-    let ( >>= ) t f = Action_builder.Expert.action_builder (map t ~f)
-
-    module O = struct
-      include O
-
-      let ( let* ) = ( >>= )
-    end
-  end
-
-  include Top_closure.Make (Module_name.Unique.Set) (Action_builder)
-end
-=======
 module Top_closure = Top_closure.Make (Module_name.Unique.Set) (Action_builder)
->>>>>>> 110e8a03
 
 let top_closed t modules =
   let+ res =
