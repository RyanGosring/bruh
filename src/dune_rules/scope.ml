--- conflicted
+++ resolved
@@ -124,35 +124,27 @@
       ~parent:(Some parent)
       ~resolve:(fun name ->
         Memo.return
-<<<<<<< HEAD
-          (match Lib_name.Map.find map name with
-           | None -> Lib.DB.Resolve_result.not_found
-           | Some (Redirect lib) -> Lib.DB.Resolve_result.redirect_in_the_same_db lib
-           | Some (Many libs) ->
-             let results =
-               List.map
-                 ~f:(function
-                   | Found_or_redirect.Redirect lib ->
-                     Lib.DB.Resolve_result.redirect_in_the_same_db lib
-                   | Found lib -> Lib.DB.Resolve_result.found lib
-                   | Deprecated_library_name lib ->
-                     Lib.DB.Resolve_result.deprecated_library_name lib
-                   | Many _ -> assert false)
-                 libs
-             in
-             Lib.DB.Resolve_result.multiple_results results
-           | Some (Deprecated_library_name lib) ->
-             Lib.DB.Resolve_result.deprecated_library_name lib
-           | Some (Found lib) -> Lib.DB.Resolve_result.found lib))
-      ~all:(fun () -> Lib_name.Map.keys map |> Memo.return)
-=======
         @@
         match Lib_name.Map.find map name with
         | None -> Lib.DB.Resolve_result.not_found
         | Some (Redirect lib) -> Lib.DB.Resolve_result.redirect_in_the_same_db lib
-        | Some (Found lib) -> Lib.DB.Resolve_result.found lib)
+        | Some (Found lib) -> Lib.DB.Resolve_result.found lib
+        | Some (Many libs) ->
+          let results =
+            List.map
+              ~f:(function
+                | Found_or_redirect.Redirect lib ->
+                  Lib.DB.Resolve_result.redirect_in_the_same_db lib
+                | Found lib -> Lib.DB.Resolve_result.found lib
+                | Deprecated_library_name lib ->
+                  Lib.DB.Resolve_result.deprecated_library_name lib
+                | Many _ -> assert false)
+              libs
+          in
+          Lib.DB.Resolve_result.multiple_results results
+        | Some (Deprecated_library_name lib) ->
+          Lib.DB.Resolve_result.deprecated_library_name lib)
       ~all:(fun () -> Memo.return @@ Lib_name.Map.keys map)
->>>>>>> f2711435
       ~lib_config
       ~instrument_with
   ;;
