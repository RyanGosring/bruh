--- conflicted
+++ resolved
@@ -62,15 +62,9 @@
           let old_public_name = Deprecated_library_name.old_public_name s in
           Found_or_redirect.redirect old_public_name s.new_public_name
         | Library (dir, (conf : Library.t)) ->
-<<<<<<< HEAD
-          let+ info = Library.to_lib_info conf ~dir ~lib_config >>| Lib_info.of_local in
+          let info = Library.to_lib_info conf ~dir ~lib_config |> Lib_info.of_local in
           Library.best_name conf, Found_or_redirect.found [ info ])
-      >>| Lib_name.Map.of_list_reducei ~f:(fun name (v1 : Found_or_redirect.t) v2 ->
-=======
-          let info = Library.to_lib_info conf ~dir ~lib_config |> Lib_info.of_local in
-          Library.best_name conf, Found_or_redirect.found info)
       |> Lib_name.Map.of_list_reducei ~f:(fun name (v1 : Found_or_redirect.t) v2 ->
->>>>>>> 339f529c
         let res =
           match v1, v2 with
           | Found info1, Found info2 ->
