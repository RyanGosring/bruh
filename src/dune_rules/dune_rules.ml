module Main = Main
module Context = Context
module Super_context = Super_context
module Compilation_context = Compilation_context
module Findlib = Findlib
module Colors = Colors
module Profile = Profile
module Workspace = Workspace
module Dune_package = Dune_package
module Dep_conf = Dep_conf
module Dir_contents = Dir_contents
module Expander = Expander
module Lib = Lib
module Lib_flags = Lib_flags
module Lib_info = Lib_info
module Modules = Modules
module Module_compilation = Module_compilation
module Exe_rules = Exe_rules
module Lib_rules = Lib_rules
module Obj_dir = Obj_dir
module Merlin_ident = Merlin_ident
module Merlin = Merlin
module Ml_sources = Ml_sources
module Scope = Scope
module Module = Module
module Module_name = Module_name
module Dune_file = Dune_file
module Artifact_substitution = Artifact_substitution
module Dune_load = Dune_load
module Opam_create = Opam_create
module Link_mode = Link_mode
module Utop = Utop
module Setup = Setup
module Meta = Meta
module Toplevel = Toplevel
module Top_module = Top_module
module Global = Global
module Only_packages = Only_packages
module Dep_rules = Dep_rules
module Resolve = Resolve
<<<<<<< HEAD
=======
module Ocamldep = Ocamldep
module Dep_rules = Dep_rules
module Dep_graph = Dep_graph
>>>>>>> 670b7fbd
module Preprocess = Preprocess
module Preprocessing = Preprocessing
module Coq_rules = Coq_rules
module Coq_module = Coq_module
module Coq_sources = Coq_sources
module Coq_stanza = Coq_stanza
module Coq_lib = Coq_lib
module Command = Command
module Install = Install
module Lib_name = Lib_name
module Diff = Dune_lang.Action.Diff

module Install_rules = struct
  let install_file = Install_rules.install_file
end

(* Only for tests *)
module Scheme = Scheme
module Lib_config = Lib_config
module Dynlink_supported = Dynlink_supported
module Lib_dep = Lib_dep
module Ocamlobjinfo = Ocamlobjinfo
module Action_unexpanded = Action_unexpanded<|MERGE_RESOLUTION|>--- conflicted
+++ resolved
@@ -38,12 +38,10 @@
 module Only_packages = Only_packages
 module Dep_rules = Dep_rules
 module Resolve = Resolve
-<<<<<<< HEAD
-=======
-module Ocamldep = Ocamldep
-module Dep_rules = Dep_rules
+
+(* module Ocamldep = Ocamldep *)
+(* module Dep_rules = Dep_rules *)
 module Dep_graph = Dep_graph
->>>>>>> 670b7fbd
 module Preprocess = Preprocess
 module Preprocessing = Preprocessing
 module Coq_rules = Coq_rules
