open Import
open Dune_lang.Decoder

module Emit = struct
  type t =
    { loc : Loc.t
    ; target : string
    ; alias : Alias.Name.t option
    ; module_systems : (Melange.Module_system.t * Filename.Extension.t) list
    ; modules : Stanza_common.Modules_settings.t
    ; emit_stdlib : bool
    ; libraries : Lib_dep.t list
    ; package : Package.t option
    ; preprocess : Preprocess.With_instrumentation.t Preprocess.Per_module.t
    ; runtime_deps : Loc.t * Dep_conf.t list
    ; preprocessor_deps : Dep_conf.t list
    ; promote : Rule.Promote.t option
    ; compile_flags : Ordered_set_lang.Unexpanded.t
    ; allow_overlapping_dependencies : bool
    }

  type Stanza.t += T of t

  let implicit_alias = Alias.Name.of_string "melange"

  let decode =
    let extension_field =
      let+ loc, extension = located string in
      if String.is_prefix ~prefix:"." extension then
        User_error.raise ~loc [ Pp.textf "extension must not start with '.'" ];
      "." ^ extension
    in
    let module_systems =
      let module_system =
        enum [ ("es6", Melange.Module_system.Es6); ("commonjs", CommonJs) ]
      in
      let+ module_systems =
        repeat
          (pair module_system (located extension_field)
          <|> let+ loc, module_system = located module_system in
              let _, ext = Melange.Module_system.default in
              (module_system, (loc, ext)))
      in

      let module_systems =
        match
          String.Map.of_list_map module_systems ~f:(fun (ms, (loc, ext)) ->
              (ext, (loc, ms)))
        with
        | Ok m -> String.Map.to_list_map m ~f:(fun ext (_loc, ms) -> (ms, ext))
        | Error (ext, (_, (loc1, _)), (_, (loc2, _))) ->
          let main_message =
            Pp.textf "JavaScript extension %s appears more than once:" ext
          in
          let annots =
            let main = User_message.make ~loc:loc2 [ main_message ] in
            let related =
              [ User_message.make ~loc:loc1 [ Pp.text "Already defined here" ] ]
            in
            User_message.Annots.singleton Compound_user_error.annot
              [ Compound_user_error.make ~main ~related ]
          in
          User_error.raise ~annots ~loc:loc2
            [ main_message
            ; Pp.enumerate ~f:Loc.pp_file_colon_line [ loc1; loc2 ]
            ; Pp.textf "Extensions must be unique per melange.emit stanza"
            ]
            ~hints:
              [ Pp.textf
                  "specify different extensions with (module_systems \
                   (<system1> <extension1>) (<system2> <extension2>))"
              ]
      in

      module_systems
    in
    fields
      (let* loc = loc in
       let+ target =
         let of_string ~loc s =
           match String.is_empty s with
           | true ->
             User_error.raise ~loc
               [ Pp.textf "The field target can not be empty" ]
           | false -> (
             match Filename.dirname s with
             | "." -> s
             | _ ->
               User_error.raise ~loc
                 [ Pp.textf
                     "The field target must use simple names and can not \
                      include paths to other folders. To emit JavaScript files \
                      in another folder, move the `melange.emit` stanza to \
                      that folder"
                 ])
         in
         field "target" (plain_string (fun ~loc s -> of_string ~loc s))
       and+ alias = field_o "alias" Alias.Name.decode
       and+ module_systems =
         field "module_systems" module_systems
           ~default:[ Melange.Module_system.default ]
       and+ libraries =
         field "libraries" (Lib_dep.L.decode ~allow_re_export:false) ~default:[]
       and+ package = field_o "package" Stanza_common.Pkg.decode
       and+ runtime_deps =
         field "runtime_deps"
           (located (repeat Dep_conf.decode_no_files))
           ~default:(loc, [])
       and+ preprocess, preprocessor_deps = Stanza_common.preprocess_fields
       and+ promote = field_o "promote" Rule_mode_decoder.Promote.decode
       and+ loc_instrumentation, instrumentation = Stanza_common.instrumentation
       and+ compile_flags = Ordered_set_lang.Unexpanded.field "compile_flags"
       and+ allow_overlapping_dependencies =
         field_b "allow_overlapping_dependencies"
       and+ emit_stdlib = field "emit_stdlib" bool ~default:true
       and+ modules = Stanza_common.Modules_settings.decode in
       let preprocess =
         let init =
           let f libname = Preprocess.With_instrumentation.Ordinary libname in
           Module_name.Per_item.map preprocess ~f:(Preprocess.map ~f)
         in
         List.fold_left instrumentation ~init
           ~f:(fun accu ((backend, flags), deps) ->
             Preprocess.Per_module.add_instrumentation accu
               ~loc:loc_instrumentation ~flags ~deps backend)
       in
       { loc
       ; target
       ; alias
       ; module_systems
       ; modules
       ; emit_stdlib
       ; libraries
       ; package
       ; preprocess
       ; runtime_deps
       ; preprocessor_deps
       ; promote
       ; compile_flags
       ; allow_overlapping_dependencies
       })

  let target_dir (emit : t) ~dir = Path.Build.relative dir emit.target
end

let syntax =
  Dune_lang.Syntax.create ~name:Dune_project.Melange_syntax.name
<<<<<<< HEAD
    ~desc:"support for Melange compiler"
    [ ((0, 1), `Since (3, 8)) ]
=======
    ~desc:"the Melange extension"
    [ ((0, 1), `Since (3, 7)) ]
>>>>>>> d75d5135

let () =
  Dune_project.Extension.register_simple syntax
    (return [ ("melange.emit", Emit.decode >>| fun x -> [ Emit.T x ]) ])<|MERGE_RESOLUTION|>--- conflicted
+++ resolved
@@ -145,13 +145,8 @@
 
 let syntax =
   Dune_lang.Syntax.create ~name:Dune_project.Melange_syntax.name
-<<<<<<< HEAD
-    ~desc:"support for Melange compiler"
+    ~desc:"the Melange extension"
     [ ((0, 1), `Since (3, 8)) ]
-=======
-    ~desc:"the Melange extension"
-    [ ((0, 1), `Since (3, 7)) ]
->>>>>>> d75d5135
 
 let () =
   Dune_project.Extension.register_simple syntax
