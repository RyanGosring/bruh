--- conflicted
+++ resolved
@@ -93,12 +93,7 @@
   (** Same as [expand_xxx] but stay in the [Memo] monad if possible. *)
 
   val expand_path : t -> String_with_vars.t -> Path.t list Deps.t
-<<<<<<< HEAD
-
   val expand_single_path : t -> String_with_vars.t -> Path.t Deps.t
-
-=======
->>>>>>> 5cdeacb1
   val expand_str : t -> String_with_vars.t -> string Deps.t
 end
 
