(jbuild_version 1)

(library
 ((name        jbuilder)
  ;;  (public_name jbuilder)
  (libraries   (unix
                stdune
                fiber
                xdg
                jbuilder_re
                jbuilder_opam_file_format
                usexp
<<<<<<< HEAD
                ocamlc_config))
=======
                ocaml_config))
>>>>>>> b029d32d
  (synopsis    "Internal Jbuilder library, do not use!")))

(ocamllex (meta_lexer glob_lexer))

(rule
 ((targets (setup.ml))
  (mode    fallback)
  (action  (copy# setup.defaults.ml setup.ml))))<|MERGE_RESOLUTION|>--- conflicted
+++ resolved
@@ -10,11 +10,7 @@
                 jbuilder_re
                 jbuilder_opam_file_format
                 usexp
-<<<<<<< HEAD
-                ocamlc_config))
-=======
                 ocaml_config))
->>>>>>> b029d32d
   (synopsis    "Internal Jbuilder library, do not use!")))
 
 (ocamllex (meta_lexer glob_lexer))
