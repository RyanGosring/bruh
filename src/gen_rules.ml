--- conflicted
+++ resolved
@@ -1172,14 +1172,10 @@
   List.map ~f:make_sctx contexts
   |> Future.all
   >>| fun l ->
-<<<<<<< HEAD
   let rules, context_names_and_stanzas =
     List.map l ~f:(fun (sctx, stanzas) ->
       (Super_context.rules sctx, ((Super_context.context sctx).name, stanzas)))
     |> List.split in
-=======
-  let rules, context_names_and_stanzas = List.split l in
   Alias.Store.unlink aliases unlink_aliases;
->>>>>>> 4bc5189d
   (Alias.rules aliases @ List.concat rules,
    String_map.of_alist_exn context_names_and_stanzas)