--- conflicted
+++ resolved
@@ -1033,8 +1033,6 @@
         ~preprocessor_deps ~lib_name ~scope =
     let preprocessor_deps =
       Build.memoize "preprocessor deps" preprocessor_deps
-<<<<<<< HEAD
-=======
     in
     let lint_module =
       Staged.unstage (lint_module sctx ~dir ~dep_kind ~lint ~lib_name ~scope)
@@ -1094,7 +1092,6 @@
                        ; A "-o"; Target dst
                        ; Ml_kind.ppx_driver_flag kind; Dep src
                        ])))))
->>>>>>> 2a531c5d
     in
     String_map.map modules ~f:(fun (m : Module.t) ->
       Per_module.get preprocess m.name m)
