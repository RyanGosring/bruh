--- conflicted
+++ resolved
@@ -737,7 +737,7 @@
       | Promote
       | Promote_but_delete_on_clean
       | Not_a_rule_stanza
-<<<<<<< HEAD
+      | Ignore_source_files
 
     let t =
       enum
@@ -748,9 +748,6 @@
         ]
 
     let field = field "mode" t ~default:Standard
-=======
-      | Ignore_source_files
->>>>>>> 39afb77e
   end
 
   type t =
