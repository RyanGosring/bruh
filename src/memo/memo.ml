--- conflicted
+++ resolved
@@ -1273,10 +1273,6 @@
       x
     | x, y -> Combine (x, y)
 
-  let clear_cache { cache; _ } = Leaf (Leaf.Clear_cache cache)
-
-  let clear_caches = Leaf Clear_caches
-
   let execute_clear_cache cache =
     Store.iter cache ~f:(fun (node : _ Dep_node.t) ->
         node.last_cached_value <- None)
@@ -1321,43 +1317,14 @@
   let is_empty = function
     | Empty -> true
     | _ -> false
-<<<<<<< HEAD
-end
-
-(* There are two approaches to invalidating memoization nodes. Currently, when a
-   node is invalidated by calling [invalidate_dep_node], only the node itself is
-   marked as "changed" (by setting [node.last_cached_value] to [None]). Then,
-   the whole graph is marked as "possibly changed" by calling [Run.restart ()],
-   which in O(1) time makes all [last_validated_at : Run.t] values out of date.
-   In the subsequent computation phase, the whole graph is traversed from top to
-   bottom to discover "actual changes" and recompute all the nodes affected by
-   these changes. One disadvantage of this approach is that the whole graph
-   needs to be traversed even if only a small part of it depends on the set of
-   invalidated nodes.
-
-   An alternative approach is as follows. Whenever the [invalidate_dep_node]
-   function is called, we recursively mark all of its reverse dependencies as
-   "possibly changed". Then, in the computation phase, we only need to traverse
-   the marked part of graph (instead of the whole graph as we do currently). One
-   disadvantage of this approach is that every node needs to store a list of its
-   reverse dependencies, which introduces cyclic memory references and
-   complicates garbage collection.
-
-   Is it worth switching from the current approach to the alternative? It's best
-   to answer this question by benchmarking. This is not urgent but is worth
-   documenting in the code. *)
-let invalidate_dep_node (node : _ Dep_node.t) =
-  Invalidation.Leaf (Invalidate_node node)
-=======
-
-  let clear_caches = Leaf (fun () -> Caches.clear ())
-
-  let invalidate_cache { cache; _ } = Leaf (fun () -> invalidate_store cache)
+
+  let clear_caches = Leaf Clear_caches
+
+  let invalidate_cache { cache; _ } = Leaf (Clear_cache cache)
 
   let invalidate_node (node : _ Dep_node.t) =
-    Leaf (fun () -> invalidate_dep_node node)
-end
->>>>>>> 8b4f5e44
+    Leaf (Invalidate_node node)
+end
 
 module Current_run = struct
   let f () = Run.current () |> Build0.return
