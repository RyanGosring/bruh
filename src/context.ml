open Import
open Fiber.O

module Kind = struct
  module Opam = struct
    type t =
      { root   : string
      ; switch : string
      }
  end
  type t = Default | Opam of Opam.t

  let sexp_of_t : t -> Sexp.t = function
    | Default -> Sexp.unsafe_atom_of_string "default"
    | Opam o  ->
      Sexp.To_sexp.(record [ "root"  , string o.root
                           ; "switch", string o.switch
                           ])
end

module Env_var = struct
  type t = string
  let compare a b =
    if Sys.win32 then
      String.compare (String.lowercase a) (String.lowercase b)
    else
      String.compare a b
end

module Env_var_map = Map.Make(Env_var)

type t =
  { name                    : string
  ; kind                    : Kind.t
  ; merlin                  : bool
  ; for_host                : t option
  ; implicit                : bool
  ; build_dir               : Path.t
  ; path                    : Path.t list
  ; toplevel_path           : Path.t option
  ; ocaml_bin               : Path.t
  ; ocaml                   : Path.t
  ; ocamlc                  : Path.t
  ; ocamlopt                : Path.t option
  ; ocamldep                : Path.t
  ; ocamlmklib              : Path.t
  ; env                     : string array
  ; env_extra               : string Env_var_map.t
  ; findlib                 : Findlib.t
  ; findlib_toolchain       : string option
  ; arch_sixtyfour          : bool
  ; opam_var_cache          : (string, string) Hashtbl.t
  ; natdynlink_supported    : bool
  ; ocaml_config            : Ocaml_config.t
  ; version_string          : string
  ; version                 : int * int * int
  ; stdlib_dir              : Path.t
  ; ccomp_type              : string
  ; c_compiler              : string
  ; ocamlc_cflags           : string list
  ; ocamlopt_cflags         : string list
  ; bytecomp_c_libraries    : string list
  ; native_c_libraries      : string list
<<<<<<< HEAD
  ; native_pack_linker      : string
  ; ranlib                  : string
  ; cc_profile              : string
=======
  ; cc_profile              : string list
>>>>>>> b029d32d
  ; architecture            : string
  ; system                  : string
  ; ext_obj                 : string
  ; ext_asm                 : string
  ; ext_lib                 : string
  ; ext_dll                 : string
  ; ext_exe                 : string
  ; os_type                 : string
  ; default_executable_name : string
  ; host                    : string
  ; target                  : string
  ; flambda                 : bool
  ; exec_magic_number       : string
  ; cmi_magic_number        : string
  ; cmo_magic_number        : string
  ; cma_magic_number        : string
  ; cmx_magic_number        : string
  ; cmxa_magic_number       : string
  ; ast_impl_magic_number   : string
  ; ast_intf_magic_number   : string
  ; cmxs_magic_number       : string
  ; cmt_magic_number        : string
  ; which_cache             : (string, Path.t option) Hashtbl.t
  }

let sexp_of_t t =
  let open Sexp.To_sexp in
  let path = Path.sexp_of_t in
  record
    [ "name", string t.name
    ; "kind", Kind.sexp_of_t t.kind
    ; "merlin", bool t.merlin
    ; "for_host", option string (Option.map t.for_host ~f:(fun t -> t.name))
    ; "build_dir", path t.build_dir
    ; "toplevel_path", option path t.toplevel_path
    ; "ocaml_bin", path t.ocaml_bin
    ; "ocaml", path t.ocaml
    ; "ocamlc", path t.ocamlc
    ; "ocamlopt", option path t.ocamlopt
    ; "ocamldep", path t.ocamldep
    ; "ocamlmklib", path t.ocamlmklib
    ; "env", list (pair string string) (Env_var_map.to_list t.env_extra)
    ; "findlib_path", list path (Findlib.path t.findlib)
    ; "arch_sixtyfour", bool t.arch_sixtyfour
    ; "natdynlink_supported", bool t.natdynlink_supported
    ; "opam_vars", string_hashtbl string t.opam_var_cache
    ; "ocaml_config", Ocaml_config.sexp_of_t t.ocaml_config
    ; "which", string_hashtbl (option path) t.which_cache
    ]

let compare a b = compare a.name b.name

let opam_config_var ~env ~cache var =
  match Hashtbl.find cache var with
  | Some _ as x -> Fiber.return x
  | None ->
    match Bin.opam with
    | None -> Fiber.return None
    | Some fn ->
      Process.run_capture (Accept All) (Path.to_string fn) ~env
        ["config"; "var"; var]
      >>| function
      | Ok s ->
        let s = String.trim s in
        Hashtbl.add cache var s;
        Some s
      | Error _ -> None

let get_env env var =
  let rec loop i =
    if i = Array.length env then
      None
    else
      let entry = env.(i) in
      match String.lsplit2 entry ~on:'=' with
      | Some (key, value) when Env_var.compare key var = Eq ->
        Some value
      | _ -> loop (i + 1)
  in
  loop 0

let which ~cache ~path x =
  Hashtbl.find_or_add cache x ~f:(Bin.which ~path)

let extend_env ~vars ~env =
  if Env_var_map.is_empty vars then
    env
  else
    let imported =
      Array.to_list env
      |> List.filter ~f:(fun s ->
        match String.index s '=' with
        | None -> true
        | Some i ->
          let key = String.sub s ~pos:0 ~len:i in
          not (Env_var_map.mem vars key))
    in
    List.rev_append
      (List.map (Env_var_map.to_list vars)
         ~f:(fun (k, v) -> sprintf "%s=%s" k v))
      imported
    |> Array.of_list

let create ~(kind : Kind.t) ~path ~base_env ~env_extra ~name ~merlin
      ~targets () =
  let env = extend_env ~env:base_env ~vars:env_extra in
  let opam_var_cache = Hashtbl.create 128 in
  (match kind with
   | Opam { root; _ } ->
     Hashtbl.add opam_var_cache "root" root
   | Default -> ());
  let prog_not_found_in_path prog =
    Utils.program_not_found prog ~context:name
  in
  let which_cache = Hashtbl.create 128 in
  let which x = which ~cache:which_cache ~path x in
  let findlib_config_path = lazy (
    match which "ocamlfind" with
    | None -> prog_not_found_in_path "ocamlfind"
    | Some fn ->
      (* When OCAMLFIND_CONF is set, "ocamlfind printconf" does print the contents of the
         variable, but "ocamlfind printconf conf" still prints the configuration file set
         at the configuration time of ocamlfind, sigh... *)
      match Sys.getenv "OCAMLFIND_CONF" with
      | s -> Fiber.return (Path.absolute s)
      | exception Not_found ->
        Process.run_capture_line ~env Strict
          (Path.to_string fn) ["printconf"; "conf"]
        >>| Path.absolute)
  in

  let create_one ~name ~implicit ?findlib_toolchain ?host ~merlin () =
    (match findlib_toolchain with
     | None -> Fiber.return None
     | Some toolchain ->
       Lazy.force findlib_config_path >>| fun path ->
       Some (Findlib.Config.load path ~toolchain ~context:name))
    >>= fun findlib_config ->

    let get_tool_using_findlib_config prog =
      Option.bind findlib_config ~f:(fun conf ->
        match Findlib.Config.get conf prog with
        | None -> None
        | Some s ->
          match Filename.analyze_program_name s with
          | In_path | Relative_to_current_dir -> which s
          | Absolute -> Some (Path.absolute s))
    in

    let ocamlc =
      match get_tool_using_findlib_config "ocamlc" with
      | Some x -> x
      | None ->
        match which "ocamlc" with
        | Some x -> x
        | None -> prog_not_found_in_path "ocamlc"
    in
    let dir = Path.parent ocamlc in
    let ocaml_tool_not_found prog =
      die "ocamlc found in %s, but %s/%s doesn't exist (context: %s)"
        (Path.to_string dir) (Path.to_string dir) prog name
    in
    let get_ocaml_tool prog =
      match get_tool_using_findlib_config prog with
      | None -> Bin.best_prog dir prog
      | Some _ as x -> x
    in
    let get_ocaml_tool_exn prog =
      match get_ocaml_tool prog with
      | None -> ocaml_tool_not_found prog
      | Some fn -> fn
    in

    let build_dir = Path.of_string (sprintf "_build/%s" name) in
    let findlib_path () =
      match kind, findlib_toolchain, Setup.library_path with
      | Default, None, Some l ->
        Fiber.return (List.map l ~f:Path.absolute)
      | _ ->
        (* If ocamlfind is present, it has precedence over everything else. *)
        match which "ocamlfind" with
        | Some fn ->
          let args =
            let args = ["printconf"; "path"] in
            match findlib_toolchain with
            | None -> args
            | Some s -> "-toolchain" :: s :: args
          in
          Process.run_capture_lines ~env Strict (Path.to_string fn) args
          >>| List.map ~f:Path.absolute
        | None ->
          (* If there no ocamlfind in the PATH, check if we have opam
             and assume a standard opam setup *)
          opam_config_var ~env ~cache:opam_var_cache "lib"
          >>| function
          | Some s -> [Path.absolute s]
          | None ->
            (* If neither opam neither ocamlfind are present, assume
               that libraries are [dir ^ "/../lib"] *)
            [Path.relative (Path.parent dir) "lib"]
    in
    let ocaml_config_ok_exn = function
      | Ok x -> x
      | Error msg ->
        die "Failed to parse the output of '%s -config':@\n\
             %s"
          (Path.to_string ocamlc) msg
    in
    Fiber.fork_and_join
      findlib_path
      (fun () ->
         Process.run_capture_lines ~env Strict
           (Path.to_string ocamlc) ["-config"]
<<<<<<< HEAD
         >>| Ocamlc_config.of_lines)
    >>= fun (findlib_path, ocamlc_config) ->
    try
      let version = Ocamlc_config.version ocamlc_config in
      let env, env_extra =
        (* See comment in ansi_color.ml for setup_env_for_colors. For OCaml < 4.05,
         OCAML_COLOR is not supported so we use OCAMLPARAM. OCaml 4.02 doesn't support
         'color' in OCAMLPARAM, so we just don't force colors with 4.02. *)
=======
         >>| fun lines ->
         let open Result.O in
         ocaml_config_ok_exn
           (Ocaml_config.Vars.of_lines lines >>= Ocaml_config.make))
    >>= fun (findlib_path, ocfg) ->
      let version = Ocaml_config.version ocfg in
      let env, env_extra =
        (* See comment in ansi_color.ml for setup_env_for_colors. For
           OCaml < 4.05, OCAML_COLOR is not supported so we use
           OCAMLPARAM. OCaml 4.02 doesn't support 'color' in
           OCAMLPARAM, so we just don't force colors with 4.02. *)
>>>>>>> b029d32d
      if !Clflags.capture_outputs
      && Lazy.force Colors.stderr_supports_colors
      && version >= (4, 03, 0)
      && version <  (4, 05, 0) then
        let value =
          match get_env env "OCAMLPARAM" with
          | None -> "color=always,_"
          | Some s -> "color=always," ^ s
        in
        extend_env ~env ~vars:((Env_var_map.singleton "OCAMLPARAM" value)),
        (Env_var_map.add env_extra "OCAMLPARAM" value)
      else
        env,env_extra
    in
<<<<<<< HEAD
    let stdlib_dir = Path.of_string (Ocamlc_config.stdlib_dir ocamlc_config) in
    let natdynlink_supported =
      Ocamlc_config.natdynlink_supported ocamlc_config
    in
    let version = Ocamlc_config.version ocamlc_config in
    let version_string = Ocamlc_config.version_string ocamlc_config in
    let get         = Ocamlc_config.get         ocamlc_config in
    let get_strings = Ocamlc_config.get_strings ocamlc_config in
    let arch_sixtyfour =
      match Ocamlc_config.word_size ocamlc_config with
      | Some ws -> ws = "64"
      | None -> get_arch_sixtyfour stdlib_dir
    in
=======
    let stdlib_dir = Path.of_string (Ocaml_config.standard_library ocfg) in
    let natdynlink_supported = Ocaml_config.natdynlink_supported ocfg in
    let version        = Ocaml_config.version ocfg        in
    let version_string = Ocaml_config.version_string ocfg in
    let arch_sixtyfour = Ocaml_config.word_size ocfg = 64 in
>>>>>>> b029d32d
    Fiber.return
      { name
      ; implicit
      ; kind
      ; merlin
      ; for_host = host
      ; build_dir
      ; path
      ; toplevel_path = Option.map (get_env env "OCAML_TOPLEVEL_PATH") ~f:Path.absolute

      ; ocaml_bin  = dir
      ; ocaml      = (match which "ocaml" with Some p -> p | None -> prog_not_found_in_path "ocaml")
      ; ocamlc
      ; ocamlopt   = get_ocaml_tool     "ocamlopt"
      ; ocamldep   = get_ocaml_tool_exn "ocamldep"
      ; ocamlmklib = get_ocaml_tool_exn "ocamlmklib"

      ; env
      ; env_extra
      ; findlib = Findlib.create ~stdlib_dir ~path:findlib_path
      ; findlib_toolchain
      ; arch_sixtyfour

      ; opam_var_cache

      ; natdynlink_supported

      ; stdlib_dir
      ; ocaml_config = ocfg
      ; version_string
      ; version
<<<<<<< HEAD
      ; ccomp_type              = get       "ccomp_type"
      ; c_compiler              = Ocamlc_config.c_compiler      ocamlc_config
      ; ocamlc_cflags           = Ocamlc_config.ocamlc_cflags   ocamlc_config
      ; ocamlopt_cflags         = Ocamlc_config.ocamlopt_cflags ocamlc_config
      ; bytecomp_c_libraries    = get_strings "bytecomp_c_libraries"
      ; native_c_libraries      = get_strings "native_c_libraries"
      ; native_pack_linker      = get       "native_pack_linker"
      ; ranlib                  = get       "ranlib"
      ; cc_profile              = get       "cc_profile"
      ; architecture            = get       "architecture"
      ; system                  = get       "system"
      ; ext_obj                 = Ocamlc_config.ext_obj ocamlc_config
      ; ext_asm                 = Ocamlc_config.ext_asm ocamlc_config
      ; ext_lib                 = Ocamlc_config.ext_lib ocamlc_config
      ; ext_dll                 = Ocamlc_config.ext_dll ocamlc_config
      ; ext_exe                 = Ocamlc_config.ext_exe ocamlc_config
      ; os_type                 = get       "os_type"
      ; default_executable_name = get       "default_executable_name"
      ; host                    = get       "host"
      ; target                  = get       "target"
      ; flambda                 = Ocamlc_config.flambda ocamlc_config
      ; exec_magic_number       = get       "exec_magic_number"
      ; cmi_magic_number        = get       "cmi_magic_number"
      ; cmo_magic_number        = get       "cmo_magic_number"
      ; cma_magic_number        = get       "cma_magic_number"
      ; cmx_magic_number        = get       "cmx_magic_number"
      ; cmxa_magic_number       = get       "cmxa_magic_number"
      ; ast_impl_magic_number   = get       "ast_impl_magic_number"
      ; ast_intf_magic_number   = get       "ast_intf_magic_number"
      ; cmxs_magic_number       = get       "cmxs_magic_number"
      ; cmt_magic_number        = get       "cmt_magic_number"
=======
      ; ccomp_type              = Ocaml_config.ccomp_type              ocfg
      ; c_compiler              = Ocaml_config.c_compiler              ocfg
      ; ocamlc_cflags           = Ocaml_config.ocamlc_cflags           ocfg
      ; ocamlopt_cflags         = Ocaml_config.ocamlopt_cflags         ocfg
      ; bytecomp_c_libraries    = Ocaml_config.bytecomp_c_libraries    ocfg
      ; native_c_libraries      = Ocaml_config.native_c_libraries      ocfg
      ; cc_profile              = Ocaml_config.cc_profile              ocfg
      ; architecture            = Ocaml_config.architecture            ocfg
      ; system                  = Ocaml_config.system                  ocfg
      ; ext_obj                 = Ocaml_config.ext_obj                 ocfg
      ; ext_asm                 = Ocaml_config.ext_asm                 ocfg
      ; ext_lib                 = Ocaml_config.ext_lib                 ocfg
      ; ext_dll                 = Ocaml_config.ext_dll                 ocfg
      ; ext_exe                 = Ocaml_config.ext_exe                 ocfg
      ; os_type                 = Ocaml_config.os_type                 ocfg
      ; default_executable_name = Ocaml_config.default_executable_name ocfg
      ; host                    = Ocaml_config.host                    ocfg
      ; target                  = Ocaml_config.target                  ocfg
      ; flambda                 = Ocaml_config.flambda                 ocfg
      ; exec_magic_number       = Ocaml_config.exec_magic_number       ocfg
      ; cmi_magic_number        = Ocaml_config.cmi_magic_number        ocfg
      ; cmo_magic_number        = Ocaml_config.cmo_magic_number        ocfg
      ; cma_magic_number        = Ocaml_config.cma_magic_number        ocfg
      ; cmx_magic_number        = Ocaml_config.cmx_magic_number        ocfg
      ; cmxa_magic_number       = Ocaml_config.cmxa_magic_number       ocfg
      ; ast_impl_magic_number   = Ocaml_config.ast_impl_magic_number   ocfg
      ; ast_intf_magic_number   = Ocaml_config.ast_intf_magic_number   ocfg
      ; cmxs_magic_number       = Ocaml_config.cmxs_magic_number       ocfg
      ; cmt_magic_number        = Ocaml_config.cmt_magic_number        ocfg
>>>>>>> b029d32d

      ; which_cache
      }
    with Ocamlc_config.E msg ->
      die "Failed to parse the output of '%s -config':@\n\
           %s"
        (Path.to_string ocamlc) msg
  in

  let implicit = not (List.mem ~set:targets Workspace.Context.Target.Native) in
  create_one () ~implicit ~name ~merlin >>= fun native ->
  Fiber.parallel_map targets ~f:(function
    | Native -> Fiber.return None
    | Named findlib_toolchain ->
      let name = sprintf "%s.%s" name findlib_toolchain in
      create_one () ~implicit:false ~name ~findlib_toolchain ~host:native
        ~merlin:false
      >>| fun x -> Some x)
  >>| fun others ->
  native :: List.filter_map others ~f:(fun x -> x)

let opam_config_var t var = opam_config_var ~env:t.env ~cache:t.opam_var_cache var

let initial_env = lazy (
  Lazy.force Colors.setup_env_for_colors;
  Unix.environment ())

let default ?(merlin=true) ~targets () =
  let env = Lazy.force initial_env in
  let path =
    match get_env env "PATH" with
    | Some s -> Bin.parse_path s
    | None -> []
  in
  create ~kind:Default ~path ~base_env:env ~env_extra:Env_var_map.empty
    ~name:"default" ~merlin ~targets ()

let create_for_opam ?root ~targets ~switch ~name ?(merlin=false) () =
  match Bin.opam with
  | None -> Utils.program_not_found "opam"
  | Some fn ->
    (match root with
     | Some root -> Fiber.return root
     | None ->
       Process.run_capture_line Strict (Path.to_string fn) ["config"; "var"; "root"])
    >>= fun root ->
    Process.run_capture Strict (Path.to_string fn)
      ["config"; "env"; "--root"; root; "--switch"; switch; "--sexp"]
    >>= fun s ->
    let vars =
      Usexp.parse_string ~fname:"<opam output>" ~mode:Single s
      |> Sexp.Of_sexp.(list (pair string string))
      |> Env_var_map.of_list_multi
      |> Env_var_map.mapi ~f:(fun var values ->
        match List.rev values with
        | [] -> assert false
        | [x] -> x
        | x :: _ ->
          Format.eprintf
            "@{<warning>Warning@}: variable %S present multiple times in the output of:\n\
             @{<details>%s@}@."
            var
            (String.concat ~sep:" "
               (List.map ~f:quote_for_shell
                  [Path.to_string fn; "config"; "env"; "--root"; root;
                   "--switch"; switch; "--sexp"]));
          x)
    in
    let path =
      match Env_var_map.find vars "PATH" with
      | None -> Bin.path
      | Some s -> Bin.parse_path s
    in
    let env = Lazy.force initial_env in
    create ~kind:(Opam { root; switch }) ~targets
      ~path ~base_env:env ~env_extra:vars ~name ~merlin ()

let create ?merlin def =
  match (def : Workspace.Context.t) with
  | Default targets -> default ~targets ?merlin ()
  | Opam { name; switch; root; targets; _ } ->
    create_for_opam ?root ~switch ~name ?merlin ~targets ()

let which t s = which ~cache:t.which_cache ~path:t.path s

let install_prefix t =
  opam_config_var t "prefix" >>| function
  | Some x -> Path.absolute x
  | None   -> Path.parent t.ocaml_bin

let install_ocaml_libdir t =
  match t.kind, t.findlib_toolchain, Setup.library_destdir with
  | Default, None, Some d ->
    Fiber.return (Some (Path.absolute d))
  | _ ->
    (* If ocamlfind is present, it has precedence over everything else. *)
    match which t "ocamlfind" with
    | Some fn ->
      (Process.run_capture_line ~env:t.env Strict
         (Path.to_string fn) ["printconf"; "destdir"]
       >>| fun s ->
       Some (Path.absolute s))
    | None ->
      Fiber.return None

(* CR-someday jdimino: maybe we should just do this for [t.env] directly? *)
let env_for_exec t =
  let sep = if Sys.win32 then ';' else ':' in
  let cwd = Sys.getcwd () in
  let extend_var var v =
    let v = Filename.concat cwd (Path.to_string v) in
    match get_env t.env var with
    | None -> (var, v)
    | Some prev -> (var, sprintf "%s%c%s" v sep prev)
  in
  let vars =
    [ extend_var "CAML_LD_LIBRARY_PATH"
        (Path.relative
           (Config.local_install_dir ~context:t.name)
           "lib/stublibs")
    ; extend_var "OCAMLPATH"
        (Path.relative
           (Config.local_install_dir ~context:t.name)
           "lib")
    ; extend_var "PATH"
        (Config.local_install_bin_dir ~context:t.name)
    ; extend_var "MANPATH"
        (Config.local_install_man_dir ~context:t.name)
    ]
  in
  extend_env ~env:t.env ~vars:(Env_var_map.of_list_exn vars)

let compiler t (mode : Mode.t) =
  match mode with
  | Byte   -> Some t.ocamlc
  | Native -> t.ocamlopt

let best_mode t : Mode.t =
  match t.ocamlopt with
  | Some _ -> Native
  | None   -> Byte

let cc_g (ctx : t) =
  if !Clflags.g && ctx.ccomp_type <> "msvc" then
    ["-g"]
  else
    []<|MERGE_RESOLUTION|>--- conflicted
+++ resolved
@@ -61,13 +61,7 @@
   ; ocamlopt_cflags         : string list
   ; bytecomp_c_libraries    : string list
   ; native_c_libraries      : string list
-<<<<<<< HEAD
-  ; native_pack_linker      : string
-  ; ranlib                  : string
-  ; cc_profile              : string
-=======
   ; cc_profile              : string list
->>>>>>> b029d32d
   ; architecture            : string
   ; system                  : string
   ; ext_obj                 : string
@@ -281,28 +275,17 @@
       (fun () ->
          Process.run_capture_lines ~env Strict
            (Path.to_string ocamlc) ["-config"]
-<<<<<<< HEAD
-         >>| Ocamlc_config.of_lines)
-    >>= fun (findlib_path, ocamlc_config) ->
-    try
-      let version = Ocamlc_config.version ocamlc_config in
-      let env, env_extra =
-        (* See comment in ansi_color.ml for setup_env_for_colors. For OCaml < 4.05,
-         OCAML_COLOR is not supported so we use OCAMLPARAM. OCaml 4.02 doesn't support
-         'color' in OCAMLPARAM, so we just don't force colors with 4.02. *)
-=======
          >>| fun lines ->
          let open Result.O in
          ocaml_config_ok_exn
            (Ocaml_config.Vars.of_lines lines >>= Ocaml_config.make))
     >>= fun (findlib_path, ocfg) ->
-      let version = Ocaml_config.version ocfg in
-      let env, env_extra =
-        (* See comment in ansi_color.ml for setup_env_for_colors. For
-           OCaml < 4.05, OCAML_COLOR is not supported so we use
-           OCAMLPARAM. OCaml 4.02 doesn't support 'color' in
-           OCAMLPARAM, so we just don't force colors with 4.02. *)
->>>>>>> b029d32d
+    let version = Ocaml_config.version ocfg in
+    let env, env_extra =
+      (* See comment in ansi_color.ml for setup_env_for_colors. For
+         OCaml < 4.05, OCAML_COLOR is not supported so we use
+         OCAMLPARAM. OCaml 4.02 doesn't support 'color' in OCAMLPARAM,
+         so we just don't force colors with 4.02. *)
       if !Clflags.capture_outputs
       && Lazy.force Colors.stderr_supports_colors
       && version >= (4, 03, 0)
@@ -317,27 +300,11 @@
       else
         env,env_extra
     in
-<<<<<<< HEAD
-    let stdlib_dir = Path.of_string (Ocamlc_config.stdlib_dir ocamlc_config) in
-    let natdynlink_supported =
-      Ocamlc_config.natdynlink_supported ocamlc_config
-    in
-    let version = Ocamlc_config.version ocamlc_config in
-    let version_string = Ocamlc_config.version_string ocamlc_config in
-    let get         = Ocamlc_config.get         ocamlc_config in
-    let get_strings = Ocamlc_config.get_strings ocamlc_config in
-    let arch_sixtyfour =
-      match Ocamlc_config.word_size ocamlc_config with
-      | Some ws -> ws = "64"
-      | None -> get_arch_sixtyfour stdlib_dir
-    in
-=======
     let stdlib_dir = Path.of_string (Ocaml_config.standard_library ocfg) in
     let natdynlink_supported = Ocaml_config.natdynlink_supported ocfg in
     let version        = Ocaml_config.version ocfg        in
     let version_string = Ocaml_config.version_string ocfg in
     let arch_sixtyfour = Ocaml_config.word_size ocfg = 64 in
->>>>>>> b029d32d
     Fiber.return
       { name
       ; implicit
@@ -369,39 +336,6 @@
       ; ocaml_config = ocfg
       ; version_string
       ; version
-<<<<<<< HEAD
-      ; ccomp_type              = get       "ccomp_type"
-      ; c_compiler              = Ocamlc_config.c_compiler      ocamlc_config
-      ; ocamlc_cflags           = Ocamlc_config.ocamlc_cflags   ocamlc_config
-      ; ocamlopt_cflags         = Ocamlc_config.ocamlopt_cflags ocamlc_config
-      ; bytecomp_c_libraries    = get_strings "bytecomp_c_libraries"
-      ; native_c_libraries      = get_strings "native_c_libraries"
-      ; native_pack_linker      = get       "native_pack_linker"
-      ; ranlib                  = get       "ranlib"
-      ; cc_profile              = get       "cc_profile"
-      ; architecture            = get       "architecture"
-      ; system                  = get       "system"
-      ; ext_obj                 = Ocamlc_config.ext_obj ocamlc_config
-      ; ext_asm                 = Ocamlc_config.ext_asm ocamlc_config
-      ; ext_lib                 = Ocamlc_config.ext_lib ocamlc_config
-      ; ext_dll                 = Ocamlc_config.ext_dll ocamlc_config
-      ; ext_exe                 = Ocamlc_config.ext_exe ocamlc_config
-      ; os_type                 = get       "os_type"
-      ; default_executable_name = get       "default_executable_name"
-      ; host                    = get       "host"
-      ; target                  = get       "target"
-      ; flambda                 = Ocamlc_config.flambda ocamlc_config
-      ; exec_magic_number       = get       "exec_magic_number"
-      ; cmi_magic_number        = get       "cmi_magic_number"
-      ; cmo_magic_number        = get       "cmo_magic_number"
-      ; cma_magic_number        = get       "cma_magic_number"
-      ; cmx_magic_number        = get       "cmx_magic_number"
-      ; cmxa_magic_number       = get       "cmxa_magic_number"
-      ; ast_impl_magic_number   = get       "ast_impl_magic_number"
-      ; ast_intf_magic_number   = get       "ast_intf_magic_number"
-      ; cmxs_magic_number       = get       "cmxs_magic_number"
-      ; cmt_magic_number        = get       "cmt_magic_number"
-=======
       ; ccomp_type              = Ocaml_config.ccomp_type              ocfg
       ; c_compiler              = Ocaml_config.c_compiler              ocfg
       ; ocamlc_cflags           = Ocaml_config.ocamlc_cflags           ocfg
@@ -431,14 +365,9 @@
       ; ast_intf_magic_number   = Ocaml_config.ast_intf_magic_number   ocfg
       ; cmxs_magic_number       = Ocaml_config.cmxs_magic_number       ocfg
       ; cmt_magic_number        = Ocaml_config.cmt_magic_number        ocfg
->>>>>>> b029d32d
 
       ; which_cache
       }
-    with Ocamlc_config.E msg ->
-      die "Failed to parse the output of '%s -config':@\n\
-           %s"
-        (Path.to_string ocamlc) msg
   in
 
   let implicit = not (List.mem ~set:targets Workspace.Context.Target.Native) in
