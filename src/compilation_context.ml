open! Stdune
open Import

module SC = Super_context

module Includes = struct
  type t = Command.Args.dynamic Command.Args.t Cm_kind.Dict.t

  let make ~opaque ~requires : _ Cm_kind.Dict.t =
    match requires with
    | Error exn ->
      Cm_kind.Dict.make_all (Command.Args.Fail {fail = fun () -> raise exn})
    | Ok libs ->
      let iflags = Lib.L.include_flags libs in
      let cmi_includes =
        Command.Args.S [ iflags
                       ; Hidden_deps (Lib_file_deps.deps libs ~groups:[Cmi])
                       ]
      in
      let cmx_includes =
        Command.Args.S
          [ iflags
          ; Hidden_deps
              (if opaque then
                 List.map libs ~f:(fun lib ->
                   (lib, if Lib.is_local lib then
                      [Lib_file_deps.Group.Cmi]
                    else
                      [Cmi; Cmx]))
                 |> Lib_file_deps.deps_with_exts
               else
                 Lib_file_deps.deps libs
                   ~groups:[Lib_file_deps.Group.Cmi; Cmx])
          ]
      in
      { cmi = cmi_includes
      ; cmo = cmi_includes
      ; cmx = cmx_includes
      }

  let empty =
    Cm_kind.Dict.make_all (Command.Args.As [])
end

type t =
  { super_context        : Super_context.t
  ; scope                : Scope.t
  ; expander             : Expander.t
  ; obj_dir              : Path.Build.t Obj_dir.t
  ; dir_kind             : Dune_lang.File_syntax.t
  ; modules              : Modules.t
  ; flags                : Ocaml_flags.t
  ; requires_compile     : Lib.t list Or_exn.t
  ; requires_link        : Lib.t list Or_exn.t Lazy.t
  ; includes             : Includes.t
  ; preprocessing        : Preprocessing.t
  ; no_keep_locs         : bool
  ; opaque               : bool
  ; stdlib               : Dune_file.Library.Stdlib.t option
  ; js_of_ocaml          : Dune_file.Js_of_ocaml.t option
  ; dynlink              : bool
  ; sandbox              : Sandbox_config.t
  ; package              : Package.t option
  ; vimpl                : Vimpl.t option
  }

let super_context        t = t.super_context
let scope                t = t.scope
let expander             t = t.expander
let dir                  t = Obj_dir.dir t.obj_dir
let dir_kind             t = t.dir_kind
let obj_dir              t = t.obj_dir
let modules              t = t.modules
let flags                t = t.flags
let requires_compile     t = t.requires_compile
let requires_link        t = Lazy.force t.requires_link
let includes             t = t.includes
let preprocessing        t = t.preprocessing
let no_keep_locs         t = t.no_keep_locs
let opaque               t = t.opaque
let stdlib               t = t.stdlib
let js_of_ocaml          t = t.js_of_ocaml
let dynlink              t = t.dynlink
let sandbox              t = t.sandbox
let package              t = t.package
let vimpl                t = t.vimpl

let context              t = Super_context.context t.super_context

let create ~super_context ~scope ~expander ~obj_dir
      ?(dir_kind=Dune_lang.File_syntax.Dune)
      ~modules ~flags ~requires_compile ~requires_link
      ?(preprocessing=Preprocessing.dummy) ?(no_keep_locs=false)
<<<<<<< HEAD
      ~opaque ?stdlib ?js_of_ocaml ~dynlink ~package ?vimpl () =
=======
      ~opaque ?stdlib ~js_of_ocaml ~dynlink ?sandbox ~package ?vimpl () =
>>>>>>> 95bf95cc
  let requires_compile =
    if Dune_project.implicit_transitive_deps (Scope.project scope) then
      Lazy.force requires_link
    else
      requires_compile
  in
  let sandbox =
    (* With sandboxing, there are a few build errors in ocaml platform
       1162238ae like:
       File "ocaml_modules/ocamlgraph/src/pack.ml", line 1:
       Error: The implementation ocaml_modules/ocamlgraph/src/pack.ml
       does not match the interface ocaml_modules/ocamlgraph/src/.graph.objs/byte/graph__Pack.cmi:
    *)
    Sandbox_config.no_sandboxing
  in
  { super_context
  ; scope
  ; expander
  ; obj_dir
  ; dir_kind
  ; modules
  ; flags
  ; requires_compile
  ; requires_link
  ; includes = Includes.make ~opaque ~requires:requires_compile
  ; preprocessing
  ; no_keep_locs
  ; opaque
  ; stdlib
  ; js_of_ocaml
  ; dynlink
  ; sandbox
  ; package
  ; vimpl
  }

let for_alias_module t =
  let flags =
    let project = Scope.project t.scope in
    let dune_version = Dune_project.dune_version project in
    Ocaml_flags.default ~profile:(SC.profile t.super_context) ~dune_version
  in
  let sandbox =
    let ctx = Super_context.context t.super_context in
    (* If the compiler reads the cmi for module alias even with [-w -49
       -no-alias-deps], we must sandbox the build of the alias module since the
       modules it references are built after. *)
    if Ocaml_version.always_reads_alias_cmi ctx.version
    then
      Sandbox_config.needs_sandboxing
    else
      Sandbox_config.no_special_requirements
  in
  { t with
    flags =
      Ocaml_flags.append_common flags
        ["-w"; "-49"; "-nopervasives"; "-nostdlib"]
  ; includes     = Includes.empty
  ; stdlib       = None
  ; sandbox      = sandbox
  }

let for_wrapped_compat t =
  { t with
    includes = Includes.empty
  ; stdlib = None
  }<|MERGE_RESOLUTION|>--- conflicted
+++ resolved
@@ -91,11 +91,7 @@
       ?(dir_kind=Dune_lang.File_syntax.Dune)
       ~modules ~flags ~requires_compile ~requires_link
       ?(preprocessing=Preprocessing.dummy) ?(no_keep_locs=false)
-<<<<<<< HEAD
-      ~opaque ?stdlib ?js_of_ocaml ~dynlink ~package ?vimpl () =
-=======
-      ~opaque ?stdlib ~js_of_ocaml ~dynlink ?sandbox ~package ?vimpl () =
->>>>>>> 95bf95cc
+      ~opaque ?stdlib ~js_of_ocaml ~dynlink ~package ?vimpl () =
   let requires_compile =
     if Dune_project.implicit_transitive_deps (Scope.project scope) then
       Lazy.force requires_link
