--- conflicted
+++ resolved
@@ -244,13 +244,8 @@
   type t =
     { names            : (Loc.t * string) list
     ; link_executables : bool
-<<<<<<< HEAD
-    ; link_flags       : string list
+    ; link_flags       : Ordered_set_lang.Unexpanded.t
     ; modes            : Mode.Dict.Binary_Kind_Set.t
-=======
-    ; link_flags       : Ordered_set_lang.Unexpanded.t
-    ; modes            : Mode.Dict.Set.t
->>>>>>> 6eace337
     ; buildable        : Buildable.t
     }
 end
@@ -271,11 +266,12 @@
       | Promote
       (** Same as [Promote] but [jbuilder clean] must delete the file *)
       | Promote_but_delete_on_clean
-      (** Same as [Standard] however this is not a rule stanza, so it is not possible to
-          add a [(fallback)] field to the rule. *)
+      (** Same as [Standard] however this is not a rule stanza, so it
+          is not possible to add a [(fallback)] field to the rule. *)
       | Not_a_rule_stanza
-      (** Just ignore the source files entirely. This is for cases where the targets are
-          promoted only in a specific context, such as for .install files. *)
+      (** Just ignore the source files entirely. This is for cases
+          where the targets are promoted only in a specific context,
+          such as for .install files. *)
       | Ignore_source_files
   end
 
