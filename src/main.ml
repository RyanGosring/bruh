open Import
open Future

type setup =
  { build_system : Build_system.t
  ; stanzas      : (Path.t * Jbuild.Scope.t * Jbuild.Stanzas.t) list String_map.t
  ; contexts     : Context.t list
  ; packages     : Package.t String_map.t
  ; file_tree    : File_tree.t
  }

let package_install_file { packages; _ } pkg =
  match String_map.find pkg packages with
  | None -> Error ()
  | Some p ->
    Ok (Path.relative p.path (Utils.install_file ~package:p.name))

let setup ?(log=Log.no_log) ?unlink_aliases
      ?filter_out_optional_stanzas_with_missing_deps
      ?workspace ?(workspace_file="jbuild-workspace")
      ?(use_findlib=true)
      ?only_packages
      ?extra_ignored_subtrees
      () =
  let conf = Jbuild_load.load ?extra_ignored_subtrees () in
  Option.iter only_packages ~f:(fun set ->
    String_set.iter set ~f:(fun pkg ->
      if not (String_map.mem pkg conf.packages) then
        die "@{<error>Error@}: I don't know about package %s \
             (passed through --only-packages/--release)%s"
          pkg (hint pkg (String_map.keys conf.packages))));
  let workspace =
    match workspace with
    | Some w -> w
    | None ->
      if Sys.file_exists workspace_file then
        Workspace.load workspace_file
      else
        { merlin_context = Some "default"; contexts = [Default] }
  in
  let rec contexts
    : (string * (Workspace.Context.t * Context.t Future.t Lazy.t)) list Lazy.t =
    lazy (List.map ~f:(fun ws ->
      let name = Workspace.Context.name ws in
      (name, (ws, lazy (
         match ws with
         | Opam { switch; root; merlin; host = None ; name = _ } ->
           Context.create_for_opam ~name ~switch ?root ~merlin ()
         | Opam { switch; root; merlin; host = Some host ; name = _ } ->
           (match List.assoc_opt host (Lazy.force contexts) with
            | None ->
              die "Context %s is not defined. Used as host for %s" host name
            | Some (Workspace.Context.Opam { host = Some host_host ; _ }, _) ->
              die "Context %s is a host for %s. It cannot have a host %s itself"
                host name host_host
            | Some (_, c) -> Lazy.force c) >>= fun host ->
           Context.create_for_opam ~host ~name ~switch ?root ~merlin ()
         | Default ->
           Context.default ~merlin:(workspace.merlin_context = Some name) ~use_findlib ())))
    ) workspace.contexts) in
  Lazy.force contexts
  |> List.map ~f:(fun (_, (_, c)) -> Lazy.force c)
  |> Future.all
  >>= fun contexts ->
  let contexts =
    List.concat_map contexts ~f:(fun c ->
      if c.name = "default" then
        match c.for_host with
        | None -> [c]
        | Some c' -> [c'; c]
      else
        [c])
  in
  List.iter contexts ~f:(fun (ctx : Context.t) ->
    Log.infof log "@[<1>Jbuilder context:@,%a@]@." Sexp.pp (Context.sexp_of_t ctx));
<<<<<<< HEAD
  Gen_rules.gen conf
    ~contexts
=======
  Gen_rules.gen conf ~contexts
    ?unlink_aliases
>>>>>>> 4bc5189d
    ?only_packages
    ?filter_out_optional_stanzas_with_missing_deps
  >>= fun (rules, stanzas) ->
  let build_system = Build_system.create ~contexts
                       ~file_tree:conf.file_tree ~rules in
  return { build_system
         ; stanzas
         ; contexts
         ; packages = conf.packages
         ; file_tree = conf.file_tree
         }

let external_lib_deps ?log ~packages () =
  Future.Scheduler.go ?log
    (setup () ~filter_out_optional_stanzas_with_missing_deps:false
     >>| fun setup ->
     let install_files =
       List.map packages ~f:(fun pkg ->
         match package_install_file setup pkg with
         | Ok path -> path
         | Error () -> die "Unknown package %S" pkg)
     in
     match String_map.find "default" setup.stanzas with
     | None -> die "You need to set a default context to use external-lib-deps"
     | Some stanzas ->
       let internals = Jbuild.Stanzas.lib_names stanzas in
       Path.Map.map
         (Build_system.all_lib_deps setup.build_system
            ~request:(Build.paths install_files))
         ~f:(String_map.filter ~f:(fun name _ ->
           not (String_set.mem name internals))))

(* Return [true] if the backtrace was printed *)
let report_error ?(map_fname=fun x->x) ppf exn ~backtrace =
  match exn with
  | Loc.Error (loc, msg) ->
    let loc =
      { loc with
        start = { loc.start with pos_fname = map_fname loc.start.pos_fname }
      }
    in
    Format.fprintf ppf "%a@{<error>Error@}: %s\n" Loc.print loc msg;
    false
  | Fatal_error "" -> false
  | Fatal_error msg ->
    Format.fprintf ppf "%s\n" (String.capitalize_ascii msg);
    false
  | Findlib.Package_not_available { package; required_by; reason } ->
    Format.fprintf ppf
      "@{<error>Error@}: External library %S %s.\n" package
      (match reason with
       | Not_found -> "not found"
       | Hidden    -> "is hidden"
       | _         -> "is unavailable");
    List.iter required_by ~f:(Format.fprintf ppf "-> required by %S\n");
    begin match reason with
    | Not_found -> ()
    | Hidden ->
      Format.fprintf ppf
        "External library %S is hidden because its 'exist_if' \
         clause is not satisfied.\n" package
    | Dependencies_unavailable deps ->
      Format.fprintf ppf
        "External library %S is not available because it depends on the \
         following libraries that are not available:\n" package;
      let deps = Findlib.Package_not_available.top_closure deps in
      let longest = List.longest_map deps ~f:(fun na -> na.package) in
      List.iter deps ~f:(fun (na : Findlib.Package_not_available.t) ->
        Format.fprintf ppf "- %-*s -> %a@\n" longest na.package
          Findlib.Package_not_available.explain na.reason)
    end;
    Format.fprintf ppf
      "Hint: try: %s\n"
      (List.map !Clflags.external_lib_deps_hint ~f:quote_for_shell
       |> String.concat ~sep:" ");
    false
  | Findlib.External_dep_conflicts_with_local_lib
      { package; required_by; required_locally_in; defined_locally_in } ->
    Format.fprintf ppf
      "@{<error>Error@}: Conflict between internal and external version of library %S:\n\
       - it is defined locally in %s\n\
       - it is required by external library %S\n\
       - external library %S is required in %s\n\
       This cannot work.\n"
      package
      (Utils.jbuild_name_in ~dir:(Path.drop_build_context defined_locally_in))
      required_by
      required_by
      (Utils.jbuild_name_in ~dir:required_locally_in);
    false
  | Code_error msg ->
    let bt = Printexc.raw_backtrace_to_string backtrace in
    Format.fprintf ppf "@{<error>Internal error, please report upstream \
                        including the contents of _build/log.@}\n\
                        Description: %s\n\
                        Backtrace:\n\
                        %s" msg bt;
    true
  | Unix.Unix_error (err, func, fname) ->
    Format.fprintf ppf "@{<error>Error@}: %s: %s: %s\n"
      func fname (Unix.error_message err);
    false
  | _ ->
    let s = Printexc.to_string exn in
    let bt = Printexc.raw_backtrace_to_string backtrace in
    if String.is_prefix s ~prefix:"File \"" then
      Format.fprintf ppf "%s\nBacktrace:\n%s" s bt
    else
      Format.fprintf ppf "@{<error>Error@}: exception %s\nBacktrace:\n%s" s bt;
    true

let report_error ?map_fname ppf exn =
  match
    match exn with
    | Build_system.Build_error.E err ->
      let module E = Build_system.Build_error in
      let backtrace = E.backtrace err in
      let bt_printed =
        report_error ?map_fname ppf (E.exn err) ~backtrace:(E.backtrace err)
      in
      if !Clflags.debug_dep_path then
        Format.fprintf ppf "Dependency path:\n    %s\n"
          (String.concat ~sep:"\n--> "
             (List.map (E.dependency_path err) ~f:Utils.describe_target));
      Option.some_if (not bt_printed) backtrace
    | exn ->
      let backtrace = Printexc.get_raw_backtrace () in
      let bt_printed =
        report_error ?map_fname ppf exn ~backtrace
      in
      Option.some_if (not bt_printed) backtrace
  with
  | Some bt when !Clflags.debug_backtraces ->
    Format.fprintf ppf "Backtrace:\n%s" (Printexc.raw_backtrace_to_string bt)
  | _ -> ()

let ignored_during_bootstrap =
  Path.Set.of_list
    (List.map ~f:Path.of_string
       [ "test"
       ; "example"
       ])

(* Called by the script generated by ../build.ml *)
let bootstrap () =
  Ansi_color.setup_err_formatter_colors ();
  let pkg = "jbuilder" in
  let main () =
    let anon s = raise (Arg.Bad (Printf.sprintf "don't know what to do with %s\n" s)) in
    let subst () =
      Future.Scheduler.go (Watermarks.subst () ~name:"jbuilder");
      exit 0
    in
    Arg.parse
      [ "-j"           , Set_int Clflags.concurrency, "JOBS concurrency"
      ; "--dev"        , Set Clflags.dev_mode       , " set development mode"
      ; "--verbose"    , Set Clflags.verbose        , " print detailed information about commands being run"
      ; "--subst"      , Unit subst                 , " substitute watermarks in source files"
      ]
      anon "Usage: boot.exe [-j JOBS] [--dev]\nOptions are:";
    Clflags.debug_dep_path := true;
    let log = Log.create () in
    Future.Scheduler.go ~log
      (setup ~log ~workspace:{ merlin_context = Some "default"; contexts = [Default] }
         ~use_findlib:false
         ~extra_ignored_subtrees:ignored_during_bootstrap
         ()
       >>= fun { build_system = bs; _ } ->
       Build_system.do_build_exn bs
         ~request:(Build.path (Path.(relative root) (pkg ^ ".install"))))
  in
  try
    main ()
  with exn ->
    Format.eprintf "%a@?" (report_error ?map_fname:None) exn;
    exit 1

let setup = setup ~use_findlib:true ~extra_ignored_subtrees:Path.Set.empty

let find_context_exn t ~name =
  match List.find t.contexts ~f:(fun c -> c.name = name) with
  | Some ctx -> ctx
  | None ->
    Format.eprintf "@{<Error>Error@}: Context %S not found!@." name;
    die ""<|MERGE_RESOLUTION|>--- conflicted
+++ resolved
@@ -73,13 +73,9 @@
   in
   List.iter contexts ~f:(fun (ctx : Context.t) ->
     Log.infof log "@[<1>Jbuilder context:@,%a@]@." Sexp.pp (Context.sexp_of_t ctx));
-<<<<<<< HEAD
   Gen_rules.gen conf
     ~contexts
-=======
-  Gen_rules.gen conf ~contexts
     ?unlink_aliases
->>>>>>> 4bc5189d
     ?only_packages
     ?filter_out_optional_stanzas_with_missing_deps
   >>= fun (rules, stanzas) ->
