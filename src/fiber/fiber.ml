--- conflicted
+++ resolved
@@ -441,7 +441,6 @@
       | Empty _ -> None )
 end
 
-<<<<<<< HEAD
 module Mvar = struct
   type 'a t =
     { writers : ('a * unit K.t) Queue.t
@@ -467,14 +466,14 @@
   let rec step t =
     match t.value with
     | None when not (Queue.is_empty t.writers) ->
-      let a, wk = Queue.pop t.writers in
+      let a, wk = Queue.pop_exn t.writers in
       t.value <- Some a;
       K.run wk ();
       (* We cannot assume [t.value = Some _] here. K.run may have called read
          already *)
       step t
     | Some x when not (Queue.is_empty t.readers) ->
-      let r = Queue.pop t.readers in
+      let r = Queue.pop_exn t.readers in
       t.value <- None;
       K.run r x;
       (* Similarly, we can no longer assume [t.value = None] *)
@@ -483,7 +482,7 @@
 
   let read (type a) (t : a t) k =
     match t.value with
-    | None -> Queue.add (K.create k) t.readers
+    | None -> Queue.push t.readers (K.create k)
     | Some v ->
       t.value <- None;
       k v;
@@ -491,46 +490,13 @@
 
   let write t x k =
     match t.value with
-    | Some _ -> Queue.add (x, K.create k) t.writers
+    | Some _ -> Queue.push t.writers (x, K.create k)
     | None ->
       t.value <- Some x;
       k ();
       step t
 end
 
-module Future = struct
-  type 'a t = 'a Ivar.t
-
-  let wait = Ivar.read
-
-  let peek = Ivar.peek
-end
-
-let fork f k =
-  let ivar = Ivar.create () in
-  EC.add_refs 1;
-  EC.apply f () (fun x -> Ivar.fill ivar x ignore);
-  k ivar
-
-let nfork_map l ~f k =
-  match l with
-  | [] -> k []
-  | [ x ] -> fork (fun () -> f x) (fun ivar -> k [ ivar ])
-  | l ->
-    let n = List.length l in
-    EC.add_refs (n - 1);
-    let ivars =
-      List.map l ~f:(fun x ->
-          let ivar = Ivar.create () in
-          EC.apply f x (fun x -> Ivar.fill ivar x ignore);
-          ivar)
-    in
-    k ivars
-
-let nfork l : _ Future.t list t = nfork_map l ~f:(fun f -> f ())
-
-=======
->>>>>>> 7a6c56da
 module Mutex = struct
   type t =
     { mutable locked : bool
