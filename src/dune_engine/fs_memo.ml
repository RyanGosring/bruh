open! Stdune
open! Import
open Memo.Build.O

(* Files and directories have non-overlapping sets of paths, so we can track
   them using the same memoization table. *)
let memo =
  Memo.create "fs_memo" ~input:(module Path) (fun _path -> Memo.Build.return ())

(* Declare a dependency on a path. Instead of calling [depend] directly, you
   should prefer using the helper function [declaring_dependency], because it
   calls [depend] and uses the corresponding path in the right order. *)
let depend path =
  if Path.is_in_build_dir path then
    Code_error.raise "Fs_memo.depend called on a build path" [];
  Memo.exec memo path

(* This does two things, in this order:

   - Declare a dependency on [path];

   - Sample the current value using the supplied function [f].

   If the order is reversed, the value can change after we sample it but before
   we register the dependency, which can result in memoizing a stale value. This
   scenario is purely hypothetical (at least for now) but it's nice to rule it
   out explicitly by doing things in the right order.

   Currently, we do not expose this low-level primitive. If you need it, perhaps
   you could add a higher-level primitive instead, such as [path_exists]? *)
let declaring_dependency path ~f =
  let+ () = depend path in
  f path

(* Assuming our file system watcher is any good, this and all subsequent
   untracked calls are safe. *)
let path_exists = declaring_dependency ~f:Path.Untracked.exists

(* CR-someday amokhov: Some call sites of [path_stat] care only about one field,
   such as [st_kind], and most of the file system events leave it as is. It may
   be useful to introduce a more precise variant of this function that will be
   invalidated less frequently. *)
let path_stat = declaring_dependency ~f:Path.Untracked.stat

(* CR-someday amokhov: It is unclear if we got the layers of abstraction right
   here. One could argue that caching is a higher-level concept compared to file
   watching, and we should expose this function from the [Cached_digest] module
   instead. For now, we keep it here because it seems nice to group all tracked
   file system access functions in one place, and exposing an uncached version
   of [file_digest] seems error-prone. We may need to rethink this decision. *)
let file_digest = declaring_dependency ~f:Cached_digest.source_or_external_file

let with_lexbuf_from_file path ~f =
  declaring_dependency path ~f:(fun path ->
      Io.Untracked.with_lexbuf_from_file path ~f)

let dir_contents_unsorted =
  declaring_dependency ~f:Path.Untracked.readdir_unsorted_with_kinds

let invalidate_path path =
  match Memo.Expert.previously_evaluated_cell memo path with
  | None -> Memo.Invalidation.empty
  | Some cell -> Memo.Cell.invalidate cell

(* When a file or directory is created or deleted, we need to also invalidate
   the parent directory, so that the [dir_contents] queries are re-executed. *)
let invalidate_path_and_its_parent path =
  Memo.Invalidation.combine (invalidate_path path)
    (match Path.parent path with
    | None -> Memo.Invalidation.empty
    | Some path -> invalidate_path path)

module Event = struct
  (* Here are some assumptions about events:

     - If a file is renamed, we receive [File_created] and [File_deleted] events
     with corresponding paths.

     - If a directory is renamed then in addition to the [Directory_created] and
     [Directory_deleted] events for the directory itself, we receive events
     about all file and directory paths in the corresponding file tree.

     - Similarly, if a directory is deleted, we receive the [Directory_deleted]
     event for the directory itself, as well as deletion events for all paths in
     the corresponding file tree. *)
  type kind =
    | File_created
    | File_deleted
    | File_changed
    | Directory_created
    | Directory_deleted
    | Unknown  (** Treated conservatively as any possible event. *)

  type t =
    { path : Path.t
    ; kind : kind
    }

  let create ~kind ~path =
    if Path.is_in_build_dir path then
      Code_error.raise "Fs_memo.Event.create called on a build path" [];
    { path; kind }

  (* CR-someday amokhov: The way we currently treat file system events is simple
     and robust but doesn't take advantage of all the information we receive.
     Here are some ideas for future optimisation:

     - Don't invalidate [path_exists] queries on [File_changed] events.

     - If a [path_exists] query currently returns [true] and we receive a
     corresponding [File_deleted] event, we can change the query's result to
     [false] without rerunning the [Path.exists] function (and vice versa).

     - Similarly, the result of [dir_contents] queries can be updated without
     calling [Path.readdir_unsorted_with_kinds]: we know which file or directory
     should be added to or removed from the result. *)
  let handle { kind; path } : Memo.Invalidation.t =
    match kind with
    | File_changed -> invalidate_path path
    | File_created
    | File_deleted
    | Directory_created
    | Directory_deleted
    | Unknown ->
      invalidate_path_and_its_parent path
<<<<<<< HEAD

  let path t = t.path
  let kind t = t.kind
end

let handle events =
  let invalidation =
    let events = Nonempty_list.to_list events in
    List.fold_left events ~init:Memo.Invalidation.empty ~f:(fun acc event ->
        Memo.Invalidation.combine acc (Event.handle event))
  in
  match !Memo.incremental_mode_enabled with
  | true -> invalidation
  | false ->
    (* In this mode, we do not assume that all file system dependencies are
       declared correctly and therefore conservatively require a rebuild. *)
    (* The fact that the [events] list is non-empty justifies clearing the
       caches. *)
    let (_ : _ Nonempty_list.t) = events in
    (* Since [clear_caches] is not sufficient to guarantee invalidation, we pay
       attention to [invalidation] too, for good measure *)
    Memo.Invalidation.combine Memo.Invalidation.clear_caches invalidation
=======
end
>>>>>>> e8c2c8e2
<|MERGE_RESOLUTION|>--- conflicted
+++ resolved
@@ -123,29 +123,7 @@
     | Directory_deleted
     | Unknown ->
       invalidate_path_and_its_parent path
-<<<<<<< HEAD
 
   let path t = t.path
   let kind t = t.kind
-end
-
-let handle events =
-  let invalidation =
-    let events = Nonempty_list.to_list events in
-    List.fold_left events ~init:Memo.Invalidation.empty ~f:(fun acc event ->
-        Memo.Invalidation.combine acc (Event.handle event))
-  in
-  match !Memo.incremental_mode_enabled with
-  | true -> invalidation
-  | false ->
-    (* In this mode, we do not assume that all file system dependencies are
-       declared correctly and therefore conservatively require a rebuild. *)
-    (* The fact that the [events] list is non-empty justifies clearing the
-       caches. *)
-    let (_ : _ Nonempty_list.t) = events in
-    (* Since [clear_caches] is not sufficient to guarantee invalidation, we pay
-       attention to [invalidation] too, for good measure *)
-    Memo.Invalidation.combine Memo.Invalidation.clear_caches invalidation
-=======
-end
->>>>>>> e8c2c8e2
+end