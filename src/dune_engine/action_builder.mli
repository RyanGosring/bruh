--- conflicted
+++ resolved
@@ -118,13 +118,8 @@
 val paths_matching : loc:Loc.t -> File_selector.t -> Path.Set.t t
 
 (** Like [paths_matching], but don't return the resulting set. The action
-<<<<<<< HEAD
-    depency is still registered. *)
+    dependency is still registered. *)
 val paths_matching_unit : loc:Loc.t -> File_selector.t -> unit t
-=======
-    dependency is still registered. *)
-val paths_matching_ : loc:Loc.t -> File_selector.t -> unit t
->>>>>>> 42804ba6
 
 (** [paths_existing paths] will require as dependencies the files that actually
     exist. *)
