open! Stdune
open Import
open Fiber.O

module Config = struct
  include Config

  module Display = struct
    type verbosity =
      | Quiet
      | Short
      | Verbose

    type t =
      { status_line : bool
      ; verbosity : verbosity
      }

    (* Even though [status_line] is true by default in most of these, the status
       line is actually not shown if the output is redirected to a file or a
       pipe. *)
    let all =
      [ ("progress", { verbosity = Quiet; status_line = true })
      ; ("verbose", { verbosity = Verbose; status_line = true })
      ; ("short", { verbosity = Short; status_line = true })
      ; ("quiet", { verbosity = Quiet; status_line = false })
      ]

    let verbosity_to_dyn : verbosity -> Dyn.t = function
      | Quiet -> Variant ("Quiet", [])
      | Short -> Variant ("Short", [])
      | Verbose -> Variant ("Verbose", [])

    let to_dyn { status_line; verbosity } : Dyn.t =
      Record
        [ ("status_line", Dyn.Bool status_line)
        ; ("verbosity", verbosity_to_dyn verbosity)
        ]

    let console_backend t =
      match t.status_line with
      | false -> Console.Backend.dumb
      | true -> Console.Backend.progress
  end

  type t =
    { concurrency : int
    ; display : Display.t
    ; rpc : Dune_rpc.Where.t option
    ; stats : Dune_stats.t option
    }

  let add_to_env t env =
    match t.rpc with
    | None -> env
    | Some where -> Dune_rpc.Where.add_to_env where env
end

type job =
  { pid : Pid.t
  ; ivar : Proc.Process_info.t Fiber.Ivar.t
  }

module Signal = struct
  type t =
    | Int
    | Quit
    | Term

  let compare : t -> t -> Ordering.t = Poly.compare

  include Comparable.Make (struct
    type nonrec t = t

    let compare = compare

    let to_dyn _ = Dyn.opaque
  end)

  let all = [ Int; Quit; Term ]

  let to_int = function
    | Int -> Sys.sigint
    | Quit -> Sys.sigquit
    | Term -> Sys.sigterm

  let of_int =
    List.map all ~f:(fun t -> (to_int t, t))
    |> Int.Map.of_list_reduce ~f:(fun _ t -> t)
    |> Int.Map.find

  let name t = Signal.name (to_int t)
end

module Thread = struct
  include Thread

  let block_signals =
    lazy
      (let signos = List.map Signal.all ~f:Signal.to_int in
       ignore (Unix.sigprocmask SIG_BLOCK signos : int list))

  let create =
    if Sys.win32 then
      Thread.create
    else
      (* On unix, we make sure to block signals globally before starting a
         thread so that only the signal watcher thread can receive signals. *)
      fun f x ->
    Lazy.force block_signals;
    Thread.create f x

  let spawn f =
    let (_ : Thread.t) = create f () in
    ()
end

(** The event queue *)
module Event : sig
  type build_input_change =
    | Fs_event of Fs_memo.Event.t
    | Invalidation of Memo.Invalidation.t

  type t =
    | Build_inputs_changed of build_input_change Nonempty_list.t
    | File_system_watcher_terminated
    | Job_completed of job * Proc.Process_info.t
    | Signal of Signal.t
    | Worker_task of Fiber.fill
    | Yield of unit Fiber.Ivar.t

  module Queue : sig
    type t

    type event

    val create : Dune_stats.t option -> t

    (** Return the next event. File changes event are always flattened and
        returned first. *)
    val next : t -> event

    (** Ignore the ne next file change event about this file. *)
    val ignore_next_file_change_event : t -> Path.t -> unit

    (** Pending worker tasks *)
    val pending_worker_tasks : t -> int

    (** Register the fact that a job was started. *)
    val register_job_started : t -> unit

    (** Number of jobs for which the status hasn't been reported yet .*)
    val pending_jobs : t -> int

    val send_worker_task_completed : t -> Fiber.fill -> unit

    val register_worker_task_started : t -> unit

    (** Send an event to the main thread. *)
    val send_file_watcher_events : t -> Dune_file_watcher.Event.t list -> unit

    val send_invalidation_event : t -> Memo.Invalidation.t -> unit

    val send_job_completed : t -> job -> Proc.Process_info.t -> unit

    val send_signal : t -> Signal.t -> unit

    val yield_if_there_are_pending_events : t -> unit Fiber.t
  end
  with type event := t
end = struct
  type build_input_change =
    | Fs_event of Fs_memo.Event.t
    | Invalidation of Memo.Invalidation.t

  type t =
    | Build_inputs_changed of build_input_change Nonempty_list.t
    | File_system_watcher_terminated
    | Job_completed of job * Proc.Process_info.t
    | Signal of Signal.t
    | Worker_task of Fiber.fill
    | Yield of unit Fiber.Ivar.t

  module Invalidation_event = struct
    type t =
      | Invalidation of Memo.Invalidation.t
      | Filesystem_event of Dune_file_watcher.Event.t
  end

  module Queue = struct
    type t =
      { jobs_completed : (job * Proc.Process_info.t) Queue.t
      ; mutable invalidation_events : Invalidation_event.t list
      ; mutable signals : Signal.Set.t
      ; mutex : Mutex.t
      ; cond : Condition.t
            (* CR-soon amokhov: The way we handle "ignored files" using this
               mutable table is fragile and also wrong. We use [ignored_files]
               for the [(mode promote)] feature: if a file is promoted, we call
               [ignore_next_file_change_event] so that the upcoming file-change
               event does not invalidate the current build. However, instead of
               ignoring the events, we should merely postpone them and restart
               the build to take the promoted files into account if need be. *)
      ; ignored_files : (string, unit) Table.t
      ; mutable pending_jobs : int
      ; mutable pending_worker_tasks : int
      ; worker_tasks_completed : Fiber.fill Queue.t
      ; stats : Dune_stats.t option
      ; mutable got_event : bool
      ; mutable yield : unit Fiber.Ivar.t option
      }

    let create stats =
      let jobs_completed = Queue.create () in
      let worker_tasks_completed = Queue.create () in
      let invalidation_events = [] in
      let signals = Signal.Set.empty in
      let mutex = Mutex.create () in
      let cond = Condition.create () in
      let ignored_files = Table.create (module String) 64 in
      let pending_jobs = 0 in
      let pending_worker_tasks = 0 in
      { jobs_completed
      ; invalidation_events
      ; signals
      ; mutex
      ; cond
      ; ignored_files
      ; pending_jobs
      ; worker_tasks_completed
      ; pending_worker_tasks
      ; stats
      ; got_event = false
      ; yield = None
      }

    let register_job_started q = q.pending_jobs <- q.pending_jobs + 1

    let register_worker_task_started q =
      q.pending_worker_tasks <- q.pending_worker_tasks + 1

    let ignore_next_file_change_event q path =
      assert (Path.is_in_source_tree path);
      Table.set q.ignored_files (Path.to_absolute_filename path) ()

    let add_event q f =
      Mutex.lock q.mutex;
      f q;
      if not q.got_event then (
        q.got_event <- true;
        Condition.signal q.cond
      );
      Mutex.unlock q.mutex

    let yield_if_there_are_pending_events q =
      if Config.inside_dune || not q.got_event then
        Fiber.return ()
      else
        match q.yield with
        | Some ivar -> Fiber.Ivar.read ivar
        | None ->
          let ivar = Fiber.Ivar.create () in
          q.yield <- Some ivar;
          Fiber.Ivar.read ivar

    let next q =
      Option.iter q.stats ~f:Dune_stats.record_gc_and_fd;
      Mutex.lock q.mutex;
      let rec loop () =
        match Signal.Set.choose q.signals with
        | Some signal ->
          q.signals <- Signal.Set.remove q.signals signal;
          Signal signal
        | None -> (
          match q.invalidation_events with
          | [] -> (
            match Queue.pop q.jobs_completed with
            | None -> (
              match Queue.pop q.worker_tasks_completed with
              | Some fill ->
                q.pending_worker_tasks <- q.pending_worker_tasks - 1;
                Worker_task fill
              | None -> (
                match q.yield with
                | Some ivar ->
                  q.yield <- None;
                  Yield ivar
                | None -> wait ()))
            | Some (job, proc_info) ->
              q.pending_jobs <- q.pending_jobs - 1;
              assert (q.pending_jobs >= 0);
              Job_completed (job, proc_info))
          | events -> (
            q.invalidation_events <- [];
            let terminated = ref false in
            let events =
              List.filter_map events ~f:(function
<<<<<<< HEAD
                | Sync -> assert false

                | Watcher_terminated ->
=======
                | Invalidation invalidation ->
                  Some (Invalidation invalidation : build_input_change)
                | Filesystem_event Watcher_terminated ->
>>>>>>> e8c2c8e2
                  terminated := true;
                  None
                | Filesystem_event (File_changed path) ->
                  let abs_path = Path.to_absolute_filename path in
                  if Table.mem q.ignored_files abs_path then (
                    (* only use ignored record once *)
                    Table.remove q.ignored_files abs_path;
                    None
                  ) else
                    (* CR-soon amokhov: Generate more precise events. *)
                    Some (Fs_event (Fs_memo.Event.create ~kind:Unknown ~path)))
            in
            match !terminated with
            | true -> File_system_watcher_terminated
            | false -> (
              match Nonempty_list.of_list events with
              | None -> loop ()
              | Some events -> Build_inputs_changed events)))
      and wait () =
        q.got_event <- false;
        Condition.wait q.cond q.mutex;
        loop ()
      in
      let ev = loop () in
      Mutex.unlock q.mutex;
      ev

    let send_worker_task_completed q event =
      add_event q (fun q -> Queue.push q.worker_tasks_completed event)

    let send_invalidation_events q events =
      add_event q (fun q ->
          q.invalidation_events <- List.rev_append events q.invalidation_events)

    let send_file_watcher_events q files =
      send_invalidation_events q
        (List.map files ~f:(fun file : Invalidation_event.t ->
             Filesystem_event file))

    let send_invalidation_event q invalidation =
      send_invalidation_events q [ Invalidation invalidation ]

    let send_job_completed q job proc_info =
      add_event q (fun q -> Queue.push q.jobs_completed (job, proc_info))

    let send_signal q signal =
      add_event q (fun q -> q.signals <- Signal.Set.add q.signals signal)

    let pending_jobs q = q.pending_jobs

    let pending_worker_tasks q = q.pending_worker_tasks
  end
end

module Process_watcher : sig
  (** Initialize the process watcher thread. *)
  type t

  val init : Event.Queue.t -> t

  (** Register a new running job. *)
  val register_job : t -> job -> unit

  (** Send the following signal to all running processes. *)
  val killall : t -> int -> unit
end = struct
  type process_state =
    | Running of job
    | Zombie of Proc.Process_info.t

  (* This mutable table is safe: it does not interact with the state we track in
     the build system. *)
  type t =
    { mutex : Mutex.t
    ; something_is_running : Condition.t
    ; table : (Pid.t, process_state) Table.t
    ; events : Event.Queue.t
    ; mutable running_count : int
    }

  module Process_table : sig
    val add : t -> job -> unit

    val remove : t -> Proc.Process_info.t -> unit

    val running_count : t -> int

    val iter : t -> f:(job -> unit) -> unit
  end = struct
    let add t job =
      match Table.find t.table job.pid with
      | None ->
        Table.set t.table job.pid (Running job);
        t.running_count <- t.running_count + 1;
        if t.running_count = 1 then Condition.signal t.something_is_running
      | Some (Zombie proc_info) ->
        Table.remove t.table job.pid;
        Event.Queue.send_job_completed t.events job proc_info
      | Some (Running _) -> assert false

    let remove t (proc_info : Proc.Process_info.t) =
      match Table.find t.table proc_info.pid with
      | None -> Table.set t.table proc_info.pid (Zombie proc_info)
      | Some (Running job) ->
        t.running_count <- t.running_count - 1;
        Table.remove t.table proc_info.pid;
        Event.Queue.send_job_completed t.events job proc_info
      | Some (Zombie _) -> assert false

    let iter t ~f =
      Table.iter t.table ~f:(fun data ->
          match data with
          | Running job -> f job
          | Zombie _ -> ())

    let running_count t = t.running_count
  end

  let register_job t job =
    Event.Queue.register_job_started t.events;
    Mutex.lock t.mutex;
    Process_table.add t job;
    Mutex.unlock t.mutex

  let killall t signal =
    Mutex.lock t.mutex;
    Process_table.iter t ~f:(fun job ->
        try Unix.kill (Pid.to_int job.pid) signal with
        | Unix.Unix_error _ -> ());
    Mutex.unlock t.mutex

  exception Finished of Proc.Process_info.t

  let wait_nonblocking_win32 t =
    try
      Process_table.iter t ~f:(fun job ->
          let pid, status = Unix.waitpid [ WNOHANG ] (Pid.to_int job.pid) in
          if pid <> 0 then
            let now = Unix.gettimeofday () in
            let info : Proc.Process_info.t =
              { pid = Pid.of_int pid
              ; status
              ; end_time = now
              ; resource_usage = None
              }
            in
            raise_notrace (Finished info));
      false
    with
    | Finished proc_info ->
      (* We need to do the [Unix.waitpid] and remove the process while holding
         the lock, otherwise the pid might be reused in between. *)
      Process_table.remove t proc_info;
      true

  let wait_win32 t =
    while not (wait_nonblocking_win32 t) do
      Mutex.unlock t.mutex;
      Thread.delay 0.001;
      Mutex.lock t.mutex
    done

  let wait_unix t =
    Mutex.unlock t.mutex;
    let proc_info = Proc.wait [] in
    Mutex.lock t.mutex;
    Process_table.remove t proc_info

  let wait =
    if Sys.win32 then
      wait_win32
    else
      wait_unix

  let run t =
    Mutex.lock t.mutex;
    while true do
      while Process_table.running_count t = 0 do
        Condition.wait t.something_is_running t.mutex
      done;
      wait t
    done

  let init events =
    let t =
      { mutex = Mutex.create ()
      ; something_is_running = Condition.create ()
      ; table = Table.create (module Pid) 128
      ; events
      ; running_count = 0
      }
    in
    ignore (Thread.create run t : Thread.t);
    t
end

module Signal_watcher : sig
  val init : Event.Queue.t -> unit
end = struct
  let signos = List.map Signal.all ~f:Signal.to_int

  let warning =
    {|

**************************************************************
* Press Control+C again quickly to perform an emergency exit *
**************************************************************

|}

  external sys_exit : int -> _ = "caml_sys_exit"

  let signal_waiter () =
    if Sys.win32 then (
      let r, w = Unix.pipe ~cloexec:true () in
      let buf = Bytes.create 1 in
      Sys.set_signal Sys.sigint
        (Signal_handle (fun _ -> assert (Unix.write w buf 0 1 = 1)));
      Staged.stage (fun () ->
          assert (Unix.read r buf 0 1 = 1);
          Signal.Int)
    ) else
      Staged.stage (fun () ->
          Thread.wait_signal signos |> Signal.of_int |> Option.value_exn)

  let run q =
    let last_exit_signals = Queue.create () in
    let wait_signal = Staged.unstage (signal_waiter ()) in
    while true do
      let signal = wait_signal () in
      Event.Queue.send_signal q signal;
      match signal with
      | Int
      | Quit
      | Term ->
        let now = Unix.gettimeofday () in
        Queue.push last_exit_signals now;
        (* Discard old signals *)
        while
          Queue.length last_exit_signals >= 0
          && now -. Queue.peek_exn last_exit_signals > 1.
        do
          ignore (Queue.pop_exn last_exit_signals : float)
        done;
        let n = Queue.length last_exit_signals in
        if n = 2 then prerr_endline warning;
        if n = 3 then sys_exit 1
    done

  let init q = ignore (Thread.create run q : Thread.t)
end

type waiting_for_file_changes =
  | Shutdown_requested
  | Build_inputs_changed of Memo.Invalidation.t

type status =
  | (* Ready to start the next build. Waiting for a signal from the user, the
       test harness, or the polling loop. The payload is the collection of
       filesystem events. *)
      Standing_by of
      Memo.Invalidation.t
  | (* Waiting for file changes to start a new a build *)
      Waiting_for_file_changes of
      waiting_for_file_changes Fiber.Ivar.t
  | (* Waiting for the propagation of inotify events to finish before starting a
       build. *)
      Waiting_for_inotify_sync of
      Memo.Invalidation.t * unit Fiber.Ivar.t
  | (* Running a build *)
      Building
  | (* Cancellation requested. Build jobs are immediately rejected in this state *)
      Restarting_build of
      Memo.Invalidation.t
  | (* Shut down requested. No new new builds will start *)
      Shutting_down

module Handler = struct
  module Event = struct
    type build_result =
      | Success
      | Failure

    type t =
      | Tick
      | Source_files_changed
      | Build_interrupted
      | Build_finish of build_result
  end

  type t = Config.t -> Event.t -> unit
end

type t =
  { config : Config.t
  ; mutable status : status
  ; handler : Handler.t
  ; job_throttle : Fiber.Throttle.t
  ; events : Event.Queue.t
  ; process_watcher : Process_watcher.t
  }

let t : t Fiber.Var.t = Fiber.Var.create ()

let set x f = Fiber.Var.set t x f

let t_opt () = Fiber.Var.get t

let t () = Fiber.Var.get_exn t

let running_jobs_count t = Event.Queue.pending_jobs t.events

let yield_if_there_are_pending_events () =
  t_opt () >>= function
  | None -> Fiber.return ()
  | Some t -> Event.Queue.yield_if_there_are_pending_events t.events

let () =
  Memo.yield_if_there_are_pending_events := yield_if_there_are_pending_events

let ignore_for_watch p =
  let+ t = t () in
  Event.Queue.ignore_next_file_change_event t.events p

let with_job_slot f =
  let* t = t () in
  let raise_if_cancelled () =
    match t.status with
    | Restarting_build _
    | Shutting_down ->
      raise (Memo.Non_reproducible (Failure "Build cancelled"))
    | Building -> ()
    | Waiting_for_file_changes _
    | Waiting_for_inotify_sync _
    | Standing_by _ ->
      (* At this stage, we're not running a build, so we shouldn't be running
         tasks here. *)
      assert false
  in
  Fiber.Throttle.run t.job_throttle ~f:(fun () ->
      raise_if_cancelled ();
      Fiber.collect_errors (fun () -> f t.config) >>= function
      | Ok res -> Fiber.return res
      | Error exns ->
        raise_if_cancelled ();
        Fiber.reraise_all exns)

(* We use this version privately in this module whenever we can pass the
   scheduler explicitly *)
let wait_for_process t pid =
  let ivar = Fiber.Ivar.create () in
  Process_watcher.register_job t.process_watcher { pid; ivar };
  Fiber.Ivar.read ivar

let global = ref None

let got_signal signal =
  if !Log.verbose then
    Log.info [ Pp.textf "Got signal %s, exiting." (Signal.name signal) ]

let filesystem_watcher_terminated () =
  Log.info [ Pp.textf "Filesystem watcher terminated, exiting." ]

type saw_signal =
  | Ok
  | Got_signal

let kill_and_wait_for_all_processes t =
  Process_watcher.killall t.process_watcher Sys.sigkill;
  let saw_signal = ref Ok in
  while Event.Queue.pending_jobs t.events > 0 do
    match Event.Queue.next t.events with
    | Signal signal ->
      got_signal signal;
      saw_signal := Got_signal
    | _ -> ()
  done;
  !saw_signal

let prepare (config : Config.t) ~(handler : Handler.t) =
  let events = Event.Queue.create config.stats in
  (* The signal watcher must be initialized first so that signals are blocked in
     all threads. *)
  Signal_watcher.init events;
  let process_watcher = Process_watcher.init events in
  let t =
    { status =
        (* Slightly weird initialization happening here: for polling mode we
           initialize in "Building" state, immediately switch to Standing_by and
           then back to "Building". It would make more sense to start in
           "Stand_by" from the start. *)
        Building
    ; job_throttle = Fiber.Throttle.create config.concurrency
    ; process_watcher
    ; events
    ; config
    ; handler
    }
  in
  global := Some t;
  t

module Run_once : sig
  type run_error =
    | Already_reported
    | Exn of Exn_with_backtrace.t

  (** Run the build and clean up after it (kill any stray processes etc). *)
  val run_and_cleanup : t -> (unit -> 'a Fiber.t) -> ('a, run_error) Result.t
end = struct
  type run_error =
    | Already_reported
    | Exn of Exn_with_backtrace.t

  exception Abort of run_error

  let handle_invalidation_events events =
    let handle_event event =
      match (event : Event.build_input_change) with
      | Invalidation invalidation -> invalidation
      | Fs_event event -> Fs_memo.Event.handle event
    in
    let invalidation =
      let events = Nonempty_list.to_list events in
      List.fold_left events ~init:Memo.Invalidation.empty ~f:(fun acc event ->
          Memo.Invalidation.combine acc (handle_event event))
    in
    match !Memo.incremental_mode_enabled with
    | true -> invalidation
    | false ->
      (* In this mode, we do not assume that all file system dependencies are
         declared correctly and therefore conservatively require a rebuild. *)
      (* The fact that the [events] list is non-empty justifies clearing the
         caches. *)
      let (_ : _ Nonempty_list.t) = events in
      (* Since [clear_caches] is not sufficient to guarantee invalidation, we
         pay attention to [invalidation] too, for good measure *)
      Memo.Invalidation.combine Memo.Invalidation.clear_caches invalidation

  (** This function is the heart of the scheduler. It makes progress in
      executing fibers by doing the following:

      - notifying completed jobs
      - starting cancellations
      - terminating the scheduler on signals *)
  let rec iter (t : t) =
    t.handler t.config Tick;
    match Event.Queue.next t.events with
    | Job_completed (job, proc_info) -> Fiber.Fill (job.ivar, proc_info)
<<<<<<< HEAD
    | File_system_changed events -> (
        Console.print [Pp.text "file_system_changed"];
      let invalidation = (Fs_memo.handle events : Memo.Invalidation.t) in
=======
    | Build_inputs_changed events -> (
      let invalidation =
        (handle_invalidation_events events : Memo.Invalidation.t)
      in
>>>>>>> e8c2c8e2
      match Memo.Invalidation.is_empty invalidation with
      | true -> iter t (* Ignore the event *)
      | false -> (
        match t.status with
        | Shutting_down -> iter t
        | Restarting_build prev_invalidation ->
          t.status <-
            Restarting_build
              (Memo.Invalidation.combine prev_invalidation invalidation);
          (* We're already cancelling build, so file change events don't matter *)
          iter t
        | Standing_by prev_invalidation ->
          t.status <-
            Standing_by
              (Memo.Invalidation.combine prev_invalidation invalidation);
          iter t
        | Building ->
          t.handler t.config Build_interrupted;
          t.status <- Restarting_build invalidation;
          Process_watcher.killall t.process_watcher Sys.sigkill;
          iter t
        | Waiting_for_file_changes ivar ->
<<<<<<< HEAD
          Fill (ivar, File_system_changed invalidation)
        | Waiting_for_inotify_sync (prev_invalidation, ivar) ->
          let invalidation = Memo.Invalidation.combine prev_invalidation invalidation in
          if List.exists (Nonempty_list.to_list events) ~f:(function
            | _ when "sync" = "sync" -> true
            | _ -> false)
          then
            (
                t.status <- Standing_by invalidation;
                Fill (ivar, ()))
          else
            (t.status <- Waiting_for_inotify_sync (invalidation, ivar);
             iter t)))
=======
          Fill (ivar, Build_inputs_changed invalidation)))
>>>>>>> e8c2c8e2
    | Worker_task fill -> fill
    | File_system_watcher_terminated ->
      filesystem_watcher_terminated ();
      raise (Abort Already_reported)
    | Signal signal ->
      got_signal signal;
      raise (Abort Already_reported)
    | Yield ivar -> Fill (ivar, ())

  let run t f : _ result =
    let fiber =
      set t (fun () ->
          Fiber.map_reduce_errors
            (module Monoid.Unit)
            f
            ~on_error:(fun e ->
              Dune_util.Report_error.report e;
              Fiber.return ()))
    in
    match Fiber.run fiber ~iter:(fun () -> iter t) with
    | Ok res ->
      assert (Event.Queue.pending_jobs t.events = 0);
      assert (Event.Queue.pending_worker_tasks t.events = 0);
      Ok res
    | Error () -> Error Already_reported
    | exception Abort err -> Error err
    | exception exn -> Error (Exn (Exn_with_backtrace.capture exn))

  let run_and_cleanup t f =
    let res = run t f in
    Console.Status_line.set_constant None;
    match kill_and_wait_for_all_processes t with
    | Got_signal -> Error Already_reported
    | Ok -> res
end

module Worker = struct
  type t =
    { worker : Thread_worker.t
    ; events : Event.Queue.t
    }

  let stop t = Thread_worker.stop t.worker

  let create () =
    let worker = Thread_worker.create ~spawn_thread:Thread.spawn in
    let+ scheduler = t () in
    { worker; events = scheduler.events }

  let task (t : t) ~f =
    let ivar = Fiber.Ivar.create () in
    let f () =
      let res = Exn_with_backtrace.try_with f in
      Event.Queue.send_worker_task_completed t.events (Fiber.Fill (ivar, res))
    in
    match Thread_worker.add_work t.worker ~f with
    | Error `Stopped -> Fiber.return (Error `Stopped)
    | Ok () -> (
      Event.Queue.register_worker_task_started t.events;
      let+ res = Fiber.Ivar.read ivar in
      match res with
      | Error exn -> Error (`Exn exn)
      | Ok e -> Ok e)

  let task_exn t ~f =
    let+ res = task t ~f in
    match res with
    | Ok a -> a
    | Error `Stopped ->
      Code_error.raise "Scheduler.Worker.task_exn: worker stopped" []
    | Error (`Exn e) -> Exn_with_backtrace.reraise e
end

module Run = struct
  type file_watcher =
    | Detect_external
    | No_watcher

  module Event_queue = Event.Queue
  module Event = Handler.Event

  module Build_outcome = struct
    type t =
      | Shutdown
      | Cancelled_due_to_file_changes
      | Finished of ([ `Continue ], unit) Result.t
  end

  let poll_iter t step =
    (match t.status with
    | Standing_by invalidations -> Memo.reset invalidations
    | _ ->
      Code_error.raise "[poll_iter]: expected the build status [Standing_by]" []);
    t.status <- Building;
    let+ res =
      let report_error exn =
        match t.status with
        | Building -> Dune_util.Report_error.report exn
        | Shutting_down
        | Restarting_build _ ->
          ()
        | Standing_by _ -> assert false
        | Waiting_for_file_changes _ ->
          (* We are inside a build, so we aren't waiting for a file change event *)
          assert false
        | Waiting_for_inotify_sync _ ->
          (* We only use inotify sync between the builds, not in the middle of
             one. *)
          assert false
      in
      let on_error exn =
        report_error exn;
        Fiber.return ()
      in
      Fiber.map_reduce_errors
        (module Monoid.Unit)
        ~on_error (step ~report_error)
    in
    match t.status with
    | Waiting_for_file_changes _
    | Waiting_for_inotify_sync _
    | Standing_by _ ->
      (* We just finished a build, so there's no way this was set *)
      assert false
    | Shutting_down -> Build_outcome.Shutdown
    | Restarting_build invalidations ->
      t.status <- Standing_by invalidations;
      Build_outcome.Cancelled_due_to_file_changes
    | Building ->
      let build_result : Handler.Event.build_result =
        match res with
        | Error _ -> Failure
        | Ok _ -> Success
      in
      t.handler t.config (Build_finish build_result);
      t.status <- Standing_by Memo.Invalidation.empty;
      Build_outcome.Finished res

  let poll step =
    let* t = t () in
    (match t.status with
    | Building -> t.status <- Standing_by Memo.Invalidation.empty
    | _ -> assert false);
    let rec loop () =
      let* res = poll_iter t step in
      match res with
      | Shutdown -> Fiber.return ()
      | Cancelled_due_to_file_changes -> loop ()
      | Finished _res -> (
        let ivar = Fiber.Ivar.create () in
        t.status <- Waiting_for_file_changes ivar;
        let* next = Fiber.Ivar.read ivar in
        match next with
        | Shutdown_requested -> Fiber.return ()
<<<<<<< HEAD
        | File_system_changed invalidations ->
          t.status <- Standing_by invalidations;
=======
        | Build_inputs_changed invalidations -> (
          Memo.reset invalidations;
>>>>>>> e8c2c8e2
          t.handler t.config Source_files_changed;
          loop ())
    in
    loop ()

  let wait_for_inotify_sync t =
    let ivar = Fiber.Ivar.create () in
    match t.status with
    | Standing_by invalidation ->
      t.status <- Waiting_for_inotify_sync (invalidation, ivar);
      Fiber.Ivar.read ivar
    | _ -> assert false

  let do_inotify_sync t =
    Dune_file_watcher.emit_sync ();
    Console.print [ Pp.text "waiting for inotify sync" ];
    let+ () = wait_for_inotify_sync t in
    Console.print [ Pp.text "waited for inotify sync" ];
    ()

  module Build_outcome_for_rpc = struct
    type t =
      | Success
      | Failure
  end

  let poll_passive ~get_build_request =
    let* t = t () in
    (match t.status with
    | Building -> t.status <- Standing_by Memo.Invalidation.empty
    | _ -> assert false);
    let rec loop () =
      let* (build_request, response_ivar) = get_build_request in
      let* () = do_inotify_sync t in
      let* res =
        poll_iter t (fun ~report_error () -> build_request ~report_error)
      in
      let* () = Fiber.Ivar.fill response_ivar (match res with
        | Finished (Ok _) -> Build_outcome_for_rpc.Success
        | Finished (Error _) | Cancelled_due_to_file_changes | Shutdown -> Build_outcome_for_rpc.Failure)
      in
      match res with
      | Shutdown -> Fiber.return ()
      | Cancelled_due_to_file_changes -> loop ()
      | Finished _res -> loop ()
    in
    loop ()

  exception Shutdown_requested

  let go config ?(file_watcher = No_watcher)
      ~(on_event : Config.t -> Handler.Event.t -> unit) run =
    let t = prepare config ~handler:on_event in
    let watcher =
      match file_watcher with
      | No_watcher -> None
      | Detect_external ->
        Some
          (Dune_file_watcher.create_default
             ~scheduler:
               { spawn_thread = Thread.spawn
               ; thread_safe_send_events =
                   (fun files_changed ->
                     Event_queue.send_file_watcher_events t.events files_changed)
               })
    in
    let result =
      match Run_once.run_and_cleanup t run with
      | Ok a -> Result.Ok a
      | Error Already_reported ->
        let exn =
          if t.status = Shutting_down then
            Shutdown_requested
          else
            Dune_util.Report_error.Already_reported
        in
        Error (exn, None)
      | Error (Exn exn_with_bt) ->
        Error (exn_with_bt.exn, Some exn_with_bt.backtrace)
    in
    Option.iter watcher ~f:(fun watcher ->
        ignore (wait_for_process t (Dune_file_watcher.pid watcher) : _ Fiber.t));
    ignore (kill_and_wait_for_all_processes t : saw_signal);
    match result with
    | Ok a -> a
    | Error (exn, None) -> Exn.raise exn
    | Error (exn, Some bt) -> Exn.raise_with_backtrace exn bt
end

let wait_for_process pid =
  let* t = t () in
  wait_for_process t pid

let shutdown () =
  let* t = t () in
  let fill_file_changes =
    match t.status with
    | Waiting_for_file_changes ivar -> Fiber.Ivar.fill ivar Shutdown_requested
    | _ -> Fiber.return ()
  in
  t.status <- Shutting_down;
  Process_watcher.killall t.process_watcher Sys.sigkill;
  fill_file_changes

let inject_memo_invalidation invalidation =
  let* t = t () in
  Event.Queue.send_invalidation_event t.events invalidation;
  Fiber.return ()<|MERGE_RESOLUTION|>--- conflicted
+++ resolved
@@ -118,6 +118,7 @@
 (** The event queue *)
 module Event : sig
   type build_input_change =
+    | Sync
     | Fs_event of Fs_memo.Event.t
     | Invalidation of Memo.Invalidation.t
 
@@ -170,6 +171,7 @@
   with type event := t
 end = struct
   type build_input_change =
+    | Sync
     | Fs_event of Fs_memo.Event.t
     | Invalidation of Memo.Invalidation.t
 
@@ -295,15 +297,10 @@
             let terminated = ref false in
             let events =
               List.filter_map events ~f:(function
-<<<<<<< HEAD
-                | Sync -> assert false
-
-                | Watcher_terminated ->
-=======
+                | Filesystem_event Sync -> Some (Sync : build_input_change)
                 | Invalidation invalidation ->
                   Some (Invalidation invalidation : build_input_change)
                 | Filesystem_event Watcher_terminated ->
->>>>>>> e8c2c8e2
                   terminated := true;
                   None
                 | Filesystem_event (File_changed path) ->
@@ -725,6 +722,7 @@
       match (event : Event.build_input_change) with
       | Invalidation invalidation -> invalidation
       | Fs_event event -> Fs_memo.Event.handle event
+      | Sync -> Memo.Invalidation.empty
     in
     let invalidation =
       let events = Nonempty_list.to_list events in
@@ -753,17 +751,15 @@
     t.handler t.config Tick;
     match Event.Queue.next t.events with
     | Job_completed (job, proc_info) -> Fiber.Fill (job.ivar, proc_info)
-<<<<<<< HEAD
-    | File_system_changed events -> (
-        Console.print [Pp.text "file_system_changed"];
-      let invalidation = (Fs_memo.handle events : Memo.Invalidation.t) in
-=======
     | Build_inputs_changed events -> (
       let invalidation =
         (handle_invalidation_events events : Memo.Invalidation.t)
       in
->>>>>>> e8c2c8e2
-      match Memo.Invalidation.is_empty invalidation with
+      let have_sync = List.exists (Nonempty_list.to_list events) ~f:(function
+        | (Sync : Event.build_input_change) -> true
+        | _ -> false)
+      in
+      match Memo.Invalidation.is_empty invalidation && not have_sync with
       | true -> iter t (* Ignore the event *)
       | false -> (
         match t.status with
@@ -785,23 +781,16 @@
           Process_watcher.killall t.process_watcher Sys.sigkill;
           iter t
         | Waiting_for_file_changes ivar ->
-<<<<<<< HEAD
-          Fill (ivar, File_system_changed invalidation)
+          Fill (ivar, Build_inputs_changed invalidation)
         | Waiting_for_inotify_sync (prev_invalidation, ivar) ->
           let invalidation = Memo.Invalidation.combine prev_invalidation invalidation in
-          if List.exists (Nonempty_list.to_list events) ~f:(function
-            | _ when "sync" = "sync" -> true
-            | _ -> false)
+          if have_sync
           then
-            (
-                t.status <- Standing_by invalidation;
-                Fill (ivar, ()))
+            (t.status <- Standing_by invalidation;
+             Fill (ivar, ()))
           else
             (t.status <- Waiting_for_inotify_sync (invalidation, ivar);
              iter t)))
-=======
-          Fill (ivar, Build_inputs_changed invalidation)))
->>>>>>> e8c2c8e2
     | Worker_task fill -> fill
     | File_system_watcher_terminated ->
       filesystem_watcher_terminated ();
@@ -956,13 +945,8 @@
         let* next = Fiber.Ivar.read ivar in
         match next with
         | Shutdown_requested -> Fiber.return ()
-<<<<<<< HEAD
-        | File_system_changed invalidations ->
+        | Build_inputs_changed invalidations ->
           t.status <- Standing_by invalidations;
-=======
-        | Build_inputs_changed invalidations -> (
-          Memo.reset invalidations;
->>>>>>> e8c2c8e2
           t.handler t.config Source_files_changed;
           loop ())
     in
