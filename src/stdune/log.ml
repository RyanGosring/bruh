--- conflicted
+++ resolved
@@ -13,46 +13,23 @@
 
 let t = Fdecl.create ()
 
-<<<<<<< HEAD
 let init ?(file = File.Default) () =
   let oc =
     match file with
-    | No_log_file ->
-      None
-    | This path ->
-      Some (Io.open_out path)
+    | No_log_file -> None
+    | This path -> Some (Io.open_out path)
     | Default ->
-=======
-let init ?path () =
-  let path =
-    match path with
-    | Some p -> p
-    | None ->
->>>>>>> 7d5195bf
       Path.ensure_build_dir_exists ();
       Some (Io.open_out (Path.relative Path.build_dir "log"))
   in
-<<<<<<< HEAD
   Option.iter oc ~f:(fun oc ->
     Printf.fprintf oc "# %s\n# OCAMLPARAM: %s\n%!"
       (String.concat
         (List.map (Array.to_list Sys.argv) ~f:String.quote_for_shell)
          ~sep:" ")
       ( match Env.get Env.initial "OCAMLPARAM" with
-      | Some s ->
-        Printf.sprintf "%S" s
-      | None ->
-        "unset" ));
-=======
-  let oc = Io.open_out path in
-  Printf.fprintf oc "# %s\n# OCAMLPARAM: %s\n%!"
-    (String.concat
-      (List.map (Array.to_list Sys.argv) ~f:String.quote_for_shell)
-       ~sep:" ")
-    ( match Env.get Env.initial "OCAMLPARAM" with
-    | Some s -> Printf.sprintf "%S" s
-    | None -> "unset" );
->>>>>>> 7d5195bf
+      | Some s -> Printf.sprintf "%S" s
+      | None -> "unset" ));
   let buf = Buffer.create 1024 in
   let ppf = Format.formatter_of_buffer buf in
   Fdecl.reset t (Some { oc; buf; ppf })
@@ -92,14 +69,10 @@
 
 let command ~command_line ~output ~exit_status =
   match t () with
-<<<<<<< HEAD
-  | None | Some { oc = None; _ } ->
+  | None
+   |Some { oc = None; _ } ->
     ()
   | Some { oc = Some oc; _ } ->
-=======
-  | None -> ()
-  | Some { oc; _ } ->
->>>>>>> 7d5195bf
     Printf.fprintf oc "$ %s\n" (Ansi_color.strip command_line);
     List.iter (String.split_lines output) ~f:(fun s ->
       match Ansi_color.strip s with
