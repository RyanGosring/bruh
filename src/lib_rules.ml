--- conflicted
+++ resolved
@@ -16,34 +16,6 @@
     in
     Option.value ~default:lib (String.drop_prefix ~prefix:"-l" lib))
 
-<<<<<<< HEAD
-  let build_c_file (lib : Library.t) ~dir ~expander ~includes (loc, src, dst) =
-    let c_flags = (SC.c_flags sctx ~dir ~expander ~flags:lib.c_flags).c in
-    (* With sandboxing we get errors like:
-       bar.c:2:19: fatal error: foo.cxx: No such file or directory
-       #include "foo.cxx"
-    *)
-    SC.add_rule ~sandbox:Sandbox_config.no_sandboxing sctx ~loc ~dir
-      (
-        let src = Path.build (C.Source.path src) in
-        Command.run
-          (* We have to execute the rule in the library directory as
-             the .o is produced in the current directory *)
-          ~dir:(Path.build dir)
-          (Ok ctx.ocamlc)
-          [ A "-g"
-          ; includes
-          ; Dyn (
-              Build.S.map c_flags ~f:(fun x -> Command.quote_args "-ccopt" x))
-          ; A "-o"; Target dst
-          ; Dep src
-          ]);
-    dst
-
-  let build_cxx_file
-        (lib : Library.t) ~dir ~expander ~includes (loc, src, dst) =
-    let output_param =
-=======
 let build_lib (lib : Library.t) ~sctx ~expander ~flags ~dir ~mode ~cm_files =
   let ctx = Super_context.context sctx in
   let { Lib_config. ext_lib; _ } = ctx.lib_config in
@@ -60,7 +32,6 @@
     in
     let map_cclibs =
       (* https://github.com/ocaml/dune/issues/119 *)
->>>>>>> e6b5bd11
       if ctx.ccomp_type = "msvc" then
         msvc_hack_cclibs
       else
@@ -110,28 +81,6 @@
       | This (Some mmn) -> Module.Name.to_string mmn
       | _ -> assert false
     in
-<<<<<<< HEAD
-    let cxx_flags = (SC.c_flags sctx ~dir
-                       ~expander ~flags:lib.c_flags).cxx in
-    (* this seems to work with sandboxing, but for symmetry with [build_c_file]
-       disabling that here too *)
-    SC.add_rule ~sandbox:Sandbox_config.no_sandboxing sctx ~loc ~dir
-      (
-        let src = Path.build (C.Source.path src) in
-        Command.run
-          (* We have to execute the rule in the library directory as
-             the .o is produced in the current directory *)
-          ~dir:(Path.build dir)
-          (SC.resolve_program ~loc:None ~dir
-             sctx ctx.c_compiler)
-          ([ Command.Args.S [A "-I"; Path ctx.stdlib_dir]
-           ; includes
-           ; Command.Args.dyn cxx_flags
-           ] @ output_param @
-           [ A "-c"; Dep src
-           ]));
-    dst
-=======
     let contents =
       let name = Module.Name.to_string name in
       let hidden_name = sprintf "%s__%s" main_module_name name in
@@ -152,6 +101,11 @@
   let c_flags =
     (Super_context.c_flags sctx ~dir ~expander ~flags:lib.c_flags).c in
   Super_context.add_rule sctx ~loc ~dir
+    (* With sandboxing we get errors like:
+       bar.c:2:19: fatal error: foo.cxx: No such file or directory
+       #include "foo.cxx"
+    *)
+    ~sandbox:Sandbox_config.no_sandboxing
     (
       let src = Path.build (C.Source.path src) in
       Command.run
@@ -167,11 +121,10 @@
         ; Dep src
         ]);
   dst
->>>>>>> e6b5bd11
 
 let build_cxx_file
       (lib : Library.t) ~sctx ~dir ~expander ~includes (loc, src, dst) =
-    let ctx = Super_context.context sctx in
+  let ctx = Super_context.context sctx in
   let output_param =
     if ctx.ccomp_type = "msvc" then
       [Command.Args.Concat ("", [A "/Fo"; Target dst])]
@@ -179,50 +132,25 @@
       [A "-o"; Target dst]
   in
   let cxx_flags = (Super_context.c_flags sctx ~dir ~expander ~flags:lib.c_flags).cxx in
-  Super_context.add_rule sctx ~loc ~dir (
-    let src = Path.build (C.Source.path src) in
-    Command.run
-      (* We have to execute the rule in the library directory as
-         the .o is produced in the current directory *)
-      ~dir:(Path.build dir)
-      (Super_context.resolve_program ~loc:None ~dir sctx ctx.c_compiler)
-      ([ Command.Args.S [A "-I"; Path ctx.stdlib_dir]
-       ; includes
-       ; Command.Args.dyn cxx_flags
-       ] @ output_param @
-       [ A "-c"; Dep src
-       ]));
+  Super_context.add_rule sctx ~loc ~dir
+    (* this seems to work with sandboxing, but for symmetry with [build_c_file]
+       disabling that here too *)
+    ~sandbox:Sandbox_config.no_sandboxing
+    (
+      let src = Path.build (C.Source.path src) in
+      Command.run
+        (* We have to execute the rule in the library directory as
+           the .o is produced in the current directory *)
+        ~dir:(Path.build dir)
+        (Super_context.resolve_program ~loc:None ~dir sctx ctx.c_compiler)
+        ([ Command.Args.S [A "-I"; Path ctx.stdlib_dir]
+         ; includes
+         ; Command.Args.dyn cxx_flags
+         ] @ output_param @
+         [ A "-c"; Dep src
+         ]));
   dst
 
-<<<<<<< HEAD
-  let build_self_stubs lib ~expander ~dir ~o_files =
-    let { Lib_config. ext_lib; ext_dll; has_native; _ } = ctx.lib_config in
-    let static = Library.stubs_archive lib ~dir ~ext_lib in
-    let dynamic = Library.dll lib ~dir ~ext_dll in
-    let modes = Mode_conf.Set.eval lib.modes ~has_native in
-    let ocamlmklib = ocamlmklib lib ~expander ~dir ~o_files in
-    if modes.native &&
-       modes.byte   &&
-       Dynlink_supported.get lib.dynlink ctx.supports_shared_libraries
-    then begin
-      (* If we build for both modes and support dynlink, use a
-         single invocation to build both the static and dynamic
-         libraries *)
-      (* CR-someday aalekseyev: why [no_sandboxing]? *)
-      ocamlmklib
-        ~sandbox:Sandbox_config.no_sandboxing
-        ~custom:false ~targets:[static; dynamic]
-    end else begin
-      (* CR-someday aalekseyev: why [no_sandboxing]? *)
-      ocamlmklib
-        ~sandbox:Sandbox_config.no_sandboxing ~custom:true ~targets:[static];
-      (* We can't tell ocamlmklib to build only the dll, so we
-         sandbox the action to avoid overriding the static archive *)
-      ocamlmklib
-        ~sandbox:Sandbox_config.needs_sandboxing
-        ~custom:false ~targets:[dynamic]
-    end
-=======
 let ocamlmklib (lib : Library.t) ~sctx ~dir ~expander ~o_files ~sandbox ~custom
       ~targets =
   Super_context.add_rule sctx ~sandbox ~dir
@@ -248,7 +176,6 @@
          ))
        ; Hidden_targets targets
        ])
->>>>>>> e6b5bd11
 
 let build_self_stubs lib ~sctx ~expander ~dir ~o_files =
   let ctx = Super_context.context sctx in
@@ -264,12 +191,20 @@
     (* If we build for both modes and support dynlink, use a
        single invocation to build both the static and dynamic
        libraries *)
-    ocamlmklib ~sandbox:false ~custom:false ~targets:[static; dynamic]
+    ocamlmklib
+      (* CR-someday aalekseyev: why [no_sandboxing]? *)
+      ~sandbox:Sandbox_config.no_sandboxing
+      ~custom:false ~targets:[static; dynamic]
   end else begin
-    ocamlmklib ~sandbox:false ~custom:true ~targets:[static];
+    ocamlmklib
+      (* CR-someday aalekseyev: why [no_sandboxing]? *)
+      ~sandbox:Sandbox_config.no_sandboxing
+      ~custom:true ~targets:[static];
     (* We can't tell ocamlmklib to build only the dll, so we
        sandbox the action to avoid overriding the static archive *)
-    ocamlmklib ~sandbox:true ~custom:false ~targets:[dynamic]
+    ocamlmklib
+      ~sandbox:Sandbox_config.needs_sandboxing
+      ~custom:false ~targets:[dynamic]
   end
 
 let build_o_files lib ~sctx ~(c_sources : C.Sources.t)
@@ -330,22 +265,9 @@
       let ext = Mode.compiled_lib_ext Native in
       Path.build (Library.archive lib ~dir ~ext)
     in
-<<<<<<< HEAD
-    let includes =
-      Command.Args.S [
-        Hidden_deps (Dep.Set.of_files h_files)
-      ; Command.of_result_map requires ~f:(fun libs ->
-          S [ Lib.L.c_include_flags libs
-            ; Hidden_deps (
-                Lib_file_deps.deps libs
-                  ~groups:[Lib_file_deps.Group.Header])
-            ])
-      ]
-=======
     let dst =
       let ext = Mode.plugin_ext Native in
       Library.archive lib ~dir ~ext
->>>>>>> e6b5bd11
     in
     let build =
       Build.S.seq (Build.dyn_paths (Build.arr (fun () -> [
