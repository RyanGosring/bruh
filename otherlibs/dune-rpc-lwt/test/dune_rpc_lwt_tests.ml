(* end to end tests of dune_rpc. Verify that whatever is exposed to the client
   is usable *)

open Stdune
open Lwt.Syntax
open Dune_rpc.V1
open Dune_rpc_lwt.V1

let connect ~root_dir =
  let build_dir = Filename.concat root_dir "_build" in
  let env = Env.get Env.initial in
  let* res = Where.get ~env ~build_dir in
  match res with
  | Error e -> Lwt.fail e
  | Ok None ->
    Lwt.fail_with (sprintf "unable to establish to connection in %s" build_dir)
  | Ok (Some w) -> connect_chan w

let build_watch ~root_dir ~suppress_stderr =
  Lwt_process.open_process_none ~stdin:`Close
    ~stderr:
      (if suppress_stderr then
        `Dev_null
      else
        `Keep)
    ( "dune"
    , [| "dune"
       ; "build"
       ; "--no-print-directory"
       ; "--root"
       ; root_dir
       ; "-w"
       ; "--file-watcher"
       ; "manual"
       ; "@install"
      |] )

let run_with_timeout f =
  Lwt.catch
    (fun () ->
      let+ () =
        Lwt_unix.with_timeout 3.0 (fun () ->
            let+ _ = f () in
            ())
      in
      print_endline "success")
    (fun exn ->
      (match exn with
      | Lwt_unix.Timeout -> print_endline "timeout"
      | _ -> ());
      Lwt.return_unit)

let initial_cwd = Sys.getcwd ()

let%expect_test "run and connect" =
  let initialize = Initialize.create ~id:(Id.make (Csexp.Atom "test")) in
  Sys.chdir initial_cwd;
  Lwt_main.run
    (let* root_dir = Lwt_io.create_temp_dir () in
     Sys.chdir root_dir;
     let build = build_watch ~root_dir ~suppress_stderr:false in
     let rpc =
       let* () = Lwt_unix.sleep 0.5 in
       connect ~root_dir
     in
     let run_client =
       let* rpc = rpc in
       Client.connect rpc initialize ~f:(fun t ->
           print_endline "started session";
           let* ping = Client.prepare_request t Request.ping in
           let ping =
             match ping with
             | Ok p -> p
             | Error _ -> assert false
           in
           let* res = Client.request t ping () in
           match res with
           | Error _ -> failwith "unexpected"
           | Ok () ->
             print_endline "received ping. shutting down.";
             let* shutdown =
               Client.prepare_notification t Notification.shutdown
             in
             let shutdown =
               match shutdown with
               | Ok s -> s
               | Error _ -> assert false
             in
             Client.notification t shutdown ())
     in
     let run_build =
       let+ res = build#status in
       match res with
       | WEXITED i -> printfn "dune build finished with %i" i
       | _ -> assert false
     in
     Lwt.finalize
       (fun () ->
         run_with_timeout (fun () -> Lwt.all [ run_client; run_build ]))
       (fun () ->
         build#terminate;
         Lwt.return_unit));
  [%expect
    {|
    Success, waiting for filesystem changes...
    started session
    received ping. shutting down.
    dune build finished with 0 |}]

module Logger = struct
<<<<<<< HEAD
  (* A little helper to make the output from the client and server deterministic.
     Log messages are batched and outputted at the end. *)
=======
  (* A little helper to make the output from the client and server
     deterministic. Log messages are batched and outputted at the end. *)
>>>>>>> a83a10aa
  type t =
    { mutable messages : string list
    ; name : string
    }

  let create ~name = { messages = []; name }

  let log t fmt = Printf.ksprintf (fun m -> t.messages <- m :: t.messages) fmt

  let print { messages; name } =
    List.rev messages |> List.iter ~f:(fun msg -> printfn "%s: %s" name msg)
end<|MERGE_RESOLUTION|>--- conflicted
+++ resolved
@@ -108,13 +108,8 @@
     dune build finished with 0 |}]
 
 module Logger = struct
-<<<<<<< HEAD
-  (* A little helper to make the output from the client and server deterministic.
-     Log messages are batched and outputted at the end. *)
-=======
   (* A little helper to make the output from the client and server
      deterministic. Log messages are batched and outputted at the end. *)
->>>>>>> a83a10aa
   type t =
     { mutable messages : string list
     ; name : string
