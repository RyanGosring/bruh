module V1 = struct
  module Sexp = Stdune.Sexp
  open Dune_rpc_private
  module Id = Id
  module Response = Response
  module Negotiation_error = Negotiation_error
  module Initialize = Initialize.Request
  module Call = Call
  module Loc = Loc
  module Target = Target
  module Diagnostic = Diagnostic
  module Path = Path
  module Progress = Progress
<<<<<<< HEAD
=======
  module Sub = Sub
>>>>>>> a83a10aa
  module Message = Message
  module Where = Where
  module Registry = Registry
  include Public

  module Client = struct
    module type S = sig
      type t

      type 'a fiber

      type chan

      module Handler : sig
        type t

        val create :
             ?log:(Message.t -> unit fiber)
          -> ?abort:(Message.t -> unit fiber)
          -> unit
          -> t
      end

      val prepare_request :
           t
        -> ('a, 'b) Request.t
        -> (('a, 'b) Public.Request.versioned, Negotiation_error.t) result fiber

      val prepare_notification :
           t
        -> 'a Notification.t
        -> ('a Notification.versioned, Negotiation_error.t) result fiber

      val request :
           ?id:Id.t
        -> t
        -> ('a, 'b) Request.versioned
        -> 'a
        -> ('b, Response.Error.t) result fiber

      val notification : t -> 'a Notification.versioned -> 'a -> unit fiber

      val disconnected : t -> unit fiber

      module Stream : sig
        type 'a t

        val cancel : _ t -> unit fiber

        val next : 'a t -> 'a option fiber
      end

<<<<<<< HEAD
      val poll :
           ?id:Id.t
        -> t
        -> 'a Sub.t
        -> ('a Stream.t, Negotiation_error.t) result fiber
=======
      val poll : ?id:Id.t -> t -> 'a Sub.t -> 'a Stream.t
>>>>>>> a83a10aa

      module Batch : sig
        type t

        type client

        val create : client -> t

        val request :
             ?id:Id.t
          -> t
          -> ('a, 'b) Request.versioned
          -> 'a
          -> ('b, Response.Error.t) result fiber

        val notification : t -> 'a Notification.versioned -> 'a -> unit

        val submit : t -> unit fiber
      end
      with type client := t

      val connect :
           ?handler:Handler.t
        -> chan
        -> Initialize.t
        -> f:(t -> 'a fiber)
        -> 'a fiber
    end

    module Make = Client.Make
  end
end<|MERGE_RESOLUTION|>--- conflicted
+++ resolved
@@ -11,10 +11,6 @@
   module Diagnostic = Diagnostic
   module Path = Path
   module Progress = Progress
-<<<<<<< HEAD
-=======
-  module Sub = Sub
->>>>>>> a83a10aa
   module Message = Message
   module Where = Where
   module Registry = Registry
@@ -67,15 +63,11 @@
         val next : 'a t -> 'a option fiber
       end
 
-<<<<<<< HEAD
       val poll :
            ?id:Id.t
         -> t
         -> 'a Sub.t
         -> ('a Stream.t, Negotiation_error.t) result fiber
-=======
-      val poll : ?id:Id.t -> t -> 'a Sub.t -> 'a Stream.t
->>>>>>> a83a10aa
 
       module Batch : sig
         type t
