--- conflicted
+++ resolved
@@ -1,11 +1,7 @@
 (library
  (name dune_rpc_private)
  (public_name dune-rpc.private)
-<<<<<<< HEAD
- (libraries stdune-unstable csexp)
-=======
  (libraries stdune csexp dyn xdg)
->>>>>>> a83a10aa
  (synopsis "for internal use only"))
 
 (ocamllex dbus_address)