2.0.0 (unreleased)
------------------

- Build `.cm[ox]` files for executables more eagerly. This speeds up builds at
  the cost of building unnecessary artifacts in some cases. Some of these extra
  artifacts can fail to built, so this is a breaking change. (#2268, @rgrinberg)

- Do not put the `<package>.install` files in the source tree unless `-p` or
  `--promote-install-files` is passed on the command line (#2329, @diml)

- Change `implicit_transive_deps` to be false. Implicit transitive deps now must
  be manually enabled (#2306, @rgrinberg)

- Compilation units of user defined executables are now mangled by default. This
  is done to prevent the accidental collision with library dependencies of the
  executable. (#2364, fixes #2292, @rgrinberg)

1.11.0 (unreleased)
-------------------

- Don't select all local implementations in `dune utop`. Instead, let the
  default implementation selection do its job. (#2327, fixes #2323, @TheLortex,
  review by @rgrinberg)

- Check that selected implementations (either by variants or default
  implementations) are indeed implementations. (#2328, @TheLortex, review by
  @rgrinberg)

- Don't reserve the `Ppx` toplevel module name for ppx rewriters (#2242, @diml)

- Redesign of the library variant feature according to the #2134 proposal. The
  set of variants is now computed when the virtual library is installed.
  Introducing a new `external_variant` stanza. (#2169, fixes #2134, @TheLortex,
  review by @diml)

- Add proper line directives when copying `.cc` and `.cxx` sources (#2275,
  @rgrinberg)

- Fix error message for missing C++ sources. The `.cc` extension was always
  ignored before. (#2275, @rgrinberg)

- Add `$ dune init project` subcommand to create project boilerplate according
  to a common template. (#2185, fixes #159, @shonfeder)

- Allow to run inline tests in javascript with nodejs (#2266, @hhugo)

- Build `ppx.exe` as compiling host binary. (#2286, fixes #2252, @toots, review
  by @rgrinberg and @diml)

- Add a `cinaps` extension and stanza for better integration with the
  [cinaps tool](https://github.com/janestreet/cinaps) tool (#2269,
  @diml)

- Allow to embed build info in executables such as version and list
  and version of statically linked libraries (#2224, @diml)

- Set version in `META` and `dune-package` files to the one read from
  the vcs when no other version is available (#2224, @diml)

- Add a variable `%{target}` to be used in situations where the context
  requires at most one word, so `%{targets}` can be confusing; stdout
  redirections and "-o" arguments of various tools are the main use
  case; also, introduce a separate field `target` that must be used
  instead of `targets` in those situations.  (#2341, @aalekseyev)

- Fix dependency graph of wrapped_compat modules. Previously, the dependency on
  the user written entry module was omitted. (#2305, @rgrinberg)

<<<<<<< HEAD
- Fix a bug in `future_syntax` where the characters `@` and `&` were
  not distinguished in the names of binding operators (`let@` was the
  same as `let&`) (#2376, @aalekseyev, @diml)
=======
- Allow to promote executables built with an `executable` stanza
  (#2379, @diml)

- When instantiating an implementation with a variant, make sure it matches
  virtual library's list of known implementations. (#2361, fixes #2322,
  @TheLortex, review by @rgrinberg)

- Add a variable `%{ignoring_promoted_rules}` that is `true` when
  `--ingore-promoted-rules` is passed on the command line and false
  otherwise (#2382, @diml)
>>>>>>> e3306310

1.10.0 (04/06/2019)
-------------------

- Restricted the set of variables available for expansion in the destination
  filename of `install` stanza to simplify implementation and avoid dependency
  cycles. (#2073, @aalekseyev, @diml)

- [menhir] call menhir from context root build_dir (#2067, @ejgallego,
  review by @diml, @rgrinberg)

- [coq] Add `coq.pp` stanza to help with pre-processing of grammar
  files (#2054, @ejgallego, review by @rgrinberg)

- Add a new more generic form for the *promote* mode: `(promote
  (until-clean) (into <dir>))` (#2068, @diml)

- Allow to promote only a subset of the targets via `(promote (only
  <pred>))`. For instance: `(promote (only *.mli))` (#2068, @diml)

- Improve the behavior when a strict subset of the targets of a rule is already
  in the source tree for projects using the dune language < 1.10 (#2068, fixes
  #2061, @diml)

- With lang dune >= 1.10, rules in standard mode are no longer allowed to
  produce targets that are present in the source tree. This has been a warning
  for long enough (#2068, @diml)

- Allow %{...} variables in pps flags (#2076, @mlasson review by @diml and
  @aalekseyev).

- Add a 'cookies' option to ppx_rewriter/deriver flags in library stanzas. This
  allow to specify cookie requests from variables expanded at each invocation of
  the preprocessor. (#2106, @mlasson @diml)

- Add more opam metadata and use it to generate `.opam` files. In particular, a
  `package` field has been added to specify package specific information.
  (#2017, #2091, @avsm, @jonludlam, @rgrinberg)

- Clean up the special support for `findlib.dynload`. Before, Dune would simply
  match on the library name. Now, we only match on the findlib package name when
  the library doesn't come from Dune. Someone writing a library called
  `findlib.dynload` with Dune would have to add `(special_builtin_support
  findlib_dynload)` to trigger the special behavior. (#2115, @diml)

- Install the `future_syntax` preprocessor as `ocaml-syntax-shims.exe` (#2125,
  @rgrinberg)

- Hide full command on errors and warnings in development and show them in CI.
  (detected using the `CI` environment variable). Commands for which the
  invocation might be omitted must output an error prefixed with `File `. Add an
  `--always-show-command-line` option to disable this behavior and always show
  the full command. (#2120, fixes #1733, @rgrinberg)

- In `dune-workspace` files, add the ability to choose the host context and to
  create duplicates of the default context with different settings. (#2098,
  @TheLortex, review by @diml, @rgrinberg and @aalekseyev)

- Add support for hg in `dune subst` (#2135, @diml)

- Don't build documentation for implementations of virtual libraries (#2141,
  fixes #2138, @jonludlam)

- Fix generation of the `-pp` flag in .merlin (#2142, @rgrinberg)

- Make `dune subst` add a `(version ...)` field to the `dune-project`
  file (#2148, @diml)

- Add the `%{os_type}` variable, which is a short-hand for
  `%{ocaml-config:os_type}` (#1764, @diml)

- Allow `enabled_if` fields in `library` stanzas, restricted to the
  `%{os_type}`, `%{model}`, `%{architecture}`, `%{system}` variables (#1764,
  #2164 @diml, @rgrinberg)

- Fix `chdir` on external and source paths. Dune will also fail gracefully if
  the external or source path does not exist (#2165, fixes #2158, @rgrinberg)

- Support the `.cc` extension fro C++ sources (#2195, fixes #83, @rgrinberg)

- Run `ocamlformat` relative to the context root. This improves the locations of
  errors. (#2196, fixes #1370, @rgrinberg)

- Fix detection of `README`, `LICENSE`, `CHANGE`, and `HISTORY` files. These
  would be undetected whenever the project was nested in another workspace.
  (#2194, @rgrinberg)

- Fix generation of `.merlin` whenever there's more than one stanza with the
  same ppx preprocessing specification (#2209 ,fixes #2206, @rgrinberg)

- Fix generation of `.merlin` in the presence of the `copy_files` stanza and
  preprocessing specifications of other stanazs. (#2211, fixes #2206,
  @rgrinberg)

- Run `refmt` from the context's root directory. This improves error messages in
  case of syntax errors. (#2223, @rgrinberg)

- In .merlin files, don't pass `-dump-ast` to the `future_syntax` preprocessor.
  Merlin doesn't seem to like it when binary AST is generated by a `-pp`
  preprocessor. (#2236, @aalekseyev)

- `dune install` will verify that all files mentioned in all .install files
  exist before trying to install anything. This prevents partial installation of
  packages (#2230, @rgrinberg)


1.9.3 (06/05/2019)
------------------

- Fix `.install` files not being generated (#2124, fixes #2123, @rgrinberg)

1.9.2 (02/05/2019)
------------------

- Put back library variants in development mode. We discovered a
  serious unexpected issue and we might need to adjust the design of
  this feature before we are ready to commit to a final version. Users
  will need to write `(using library_variants 0.1)` in their
  `dune-project` file if they want to use it before the design is
  finalized. (#2116, @diml)

- Forbid to attach a variant to a library that implements a virtual
  library outside the current project (#2104, @rgrinberg)

- Fix a bug where `dune install` would install man pages to incorrect
  paths when compared to `opam-installer`. For example dune now
  installs `(foo.1 as man1/foo.1)` correctly and previously that was
  installed to `man1/man1/foo.1`. (#2105, @aalekseyev)

- Do not fail when a findlib directory doesn't exist (#2101, fix #2099, @diml)

- [coq] Rename `(coqlib ...)` to `(coq.theory ...)`, support for
  `coqlib` will be dropped in the 1.0 version of the Coq language
  (#2055, @ejgallego)

- Fix crash when calculating library dependency closure (#2090, fixes #2085,
  @rgrinberg)

- Clean up the special support for `findlib.dynload`. Before, Dune
  would simply match on the library name. Now, we only match on the
  findlib package name when the library doesn't come from
  Dune. Someone writing a library called `findlib.dynload` with Dune
  would have to add `(special_builton_support findlib_dynload)` to
  trigger the special behavior. (#2115, @diml)

- Include permissions in the digest of targets and dependencies (#2121, fix
  #1426, @rgrinberg, @xclerc)

1.9.1 (11/04/2019)
------------------

- Fix invocation of odoc to add previously missing include paths, impacting
  mld files that are not in directories containing libraries (#2016, fixes
  #2007, @jonludlam)

1.9.0 (09/04/2019)
------------------

- Warn when generated `.merlin` does not reflect the preprocessing
  specification. This occurs when multiple stanzas in the same directory use
  different preprocessing specifications. This warning can now be disabled with
  `allow_approx_merlin` (#1947, fix #1946, @rgrinberg)

- Watch mode: display "Success" in green and "Had errors" in red (#1956,
  @emillon)

- Fix glob dependencies on installed directories (#1965, @rgrinberg)

- Add support for library variants and default implementations. (#1900,
  @TheLortex)

- Add experimental `$ dune init` command. This command is used to create or
  update project boilerplate. (#1448, fixes #159, @shonfeder)

- Experimental Coq support (fix #1466, @ejgallego)

- Install .cmi files of private modules in a `.private` directory (#1983, fix
  #1973 @rgrinberg)

- Fix `dune subst` attempting to substitute on directories. (#2000, fix #1997,
  @rgrinberg)

- Do not list private modules in the generated index. (#2009, fix #2008,
  @rgrinberg)

- Warn instead of failing if an opam file fails to parse. This opam file can
  still be used to define scope. (#2023, @rgrinberg)

- Do not crash if unable to read a directory when traversing to find root
  (#2024, @rgrinberg)

- Do not exit dune if some source directories are unreadable. Instead, warn the
  user that such directories need to be ignored (#2004, fix #310, @rgrinberg)

- Fix nested `(binaries ..)` fields in the `env` stanza. Previously, parent
  `binaries` fields would be ignored, but instead they should be combined.
  (#2029, @rgrinberg)

- Allow "." in `c_names` and `cxx_names` (#2036, fix #2033, @rgrinberg)

- Format rules: if a dune file uses OCaml syntax, do not format it.
  (#2014, fix #2012, @emillon)

1.8.2 (10/03/2019)
------------------

- Fix auto-generated `index.mld`. Use correct headings for the listing. (#1925,
  @rgrinberg, @aantron)

1.8.1 (08/03/2019)
------------------

- Correctly write `dune-package` when version is empty string (#1919, fix #1918,
  @rgrinberg)

1.8.0 (07/03/2019)
------------------

- Clean up watch mode polling loop: improves signal handling and error handling
  during polling (#1912, fix #1907, fix #1671, @aalekseyev)

- Change status messages during polling to be one-line, so that the messages are
  correctly erased by ^K. (#1912, @aalekseyev)

- Add support for `.cxx` extension for C++ stubs (#1831, @rgrinberg)

- Add `DUNE_WORKSPACE` variable. This variable is equivalent to setting
  `--workspace` in the command line. (#1711, fix #1503, @rgrinberg)

- Add `c_flags` and `cxx_flags` to env profile settings (#1700 and #1800,
  @gretay-js)

- Format `dune printenv` output (#1867, fix #1862, @emillon)

- Add the `(promote-into <dir>)` and `(promote-until-clean-into
  <dir>)` modes for `(rule ...)` stanzas, so that files can be
  promoted in another directory than the current one. For instance,
  this is used in merlin to promote menhir generated files in a
  directory that depends on the version of the compiler (#1890, @diml)

- Improve error message when `dune subst` fails (#1898, fix #1897, @rgrinberg)

- Add more GC counters to catapult traces (fix908, @rgrinberg)

- Add a preprocessor shim for the `let+` syntax of OCaml 4.08 (#1899,
  implements #1891, @diml)

- Fix generation of `.merlin` files on Windows. `\` characters needed
  to be escaped (#1869, @mlasson)

- Fix 0 error code when `$ dune format-dune-file` fails. (#1915, fix #1914,
  @rgrinberg)

- Configurator: deprecated `query_expr` and introduced `query_expr_err` which is
  the same but with a better error in case it fails. (#1886, @ejgallego)

- Make sure `(menhir (mode promote) ...)` stanzas are ignored when
  using `--ignore-promoted-rules` or `-p` (#1917, @diml)

1.7.3 (27/02/2019)
------------------

- Fix interpretation of `META` files containing archives with `/` in
  the filename. For instance, this was causing llvm to be unusable
  with dune (#1889, fix #1885, @diml)

- Make errors about menhir stanzas be located (#1881, fix #1876,
  @diml)

1.7.2 (21/02/2019)
------------------

- Add `${corrected-suffix}`, `${library-name}` and a few other
  variables to the list of variables to upgrade. This fixes the
  support for various framework producing corrections (#1840, #1853,
  @diml)

- Fix `$ dune subst` failing because the build directory wasn't set. (#1854, fix
  #1846, @rgrinberg)

- Configurator: Add warning to `Pkg_config.query` when a full package expression
  is used. Add `Pkg_config.query_expr` for cases when the full power of
  pkg-config's querying is needed (#1842, fix #1833, @rgrinberg)

- Fix unavailable, optional implementations eagerly breaking the build (#1857,
  fix #1856, @rgrinberg)

1.7.1 (13/02/2019)
------------------

- Fix the watch mode (#1837, #1839, fix #1836, @diml)

- Configurator: Fix misquoting when running pkg-config (#1835, fix #1833,
  @Chris00)

1.7.0 (12/02/2019)
------------------


- Second step of the deprecation of jbuilder: the `jbuilder` binary
  now emits a warning on every startup and both `jbuilder` and `dune`
  emit warnings when encountering `jbuild` files (#1752, @diml)

- Change the layout of build artifacts inside _build. The new layout enables
  optimizations that depend on the presence of `.cmx` files of private modules
  (#1676, @bobot)

- Fix merlin handling of private module visibility (#1653 @bobot)

- unstable-fmt: use boxes to wrap some lists (#1608, fix #1153, @emillon,
  thanks to @rgrinberg)

- skip directories when looking up programs in the PATH (#1628, fixes
  #1616, @diml)

- Use `lsof` on macOS to implement `--stats` (#1636, fixes #1634, @xclerc)

- Generate `dune-package` files for every package. These files are installed and
  read instead of `META` files whenever they are available (#1329, @rgrinberg)

- Fix preprocessing for libraries with `(include_subdirs ..)` (#1624, fix #1626,
  @nojb, @rgrinberg)

- Do not generate targets for archive that don't match the `modes` field.
  (#1632, fix #1617, @rgrinberg)

- When executing actions, open files lazily and close them as soon as
  possible in order to reduce the maximum number of file descriptors
  opened by Dune (#1635, #1643, fixes #1633, @jonludlam, @rgrinberg,
  @diml)

- Reimplement the core of Dune using a new generic memoization system
  (#1489, @rudihorn, @diml)

- Replace the broken cycle detection algorithm by a state of the art
  one from [this paper](https://doi.org/10.1145/2756553) (#1489,
  @rudihorn)

- Get the correct environment node for multi project workspaces (#1648,
  @rgrinberg)

- Add `dune compute` to call internal memoized functions (#1528,
  @rudihorn, @diml)

- Add `--trace-file` option to trace dune internals (#1639, fix #1180, @emillon)

- Add `--no-print-directory` (borrowed from GNU make) to suppress
  `Entering directory` messages. (#1668, @dra27)

- Remove `--stats` and track fd usage in `--trace-file` (#1667, @emillon)

- Add virtual libraries feature and enable it by default (#1430 fixes #921,
  @rgrinberg)

- Fix handling of Control+C in watch mode (#1678, fixes #1671, @diml)

- Look for jsoo runtime in the same dir as the `js_of_ocaml` binary
  when the ocamlfind package is not available (#1467, @nojb)

- Make the `seq` package available for OCaml >= 4.07 (#1714, @rgrinberg)

- Add locations to error messages where a rule fails to generate targets and
  rules that require files outside the build/source directory. (#1708, fixes
  #848, @rgrinberg)

- Let `Configurator` handle `sizeof` (in addition to negative numbers).
  (#1726, fixes #1723, @Chris00)

- Fix an issue causing menhir generated parsers to fail to build in
  some cases. The fix is to systematically use `-short-paths` when
  calling `ocamlc -i` (#1743, fix #1504, @diml)

- Never raise when printing located errors. The code that would print the
  location excerpts was prone to raising. (#1744, fix #1736, @rgrinberg)

- Add a `dune upgrade` command for upgrading jbuilder projects to Dune
  (#1749, @diml)

- When automatically creating a `dune-project` file, insert the
  detected name in it (#1749, @diml)

- Add `(implicit_transitive_deps <bool>)` mode to dune projects. When this mode
  is turned off, transitive dependencies are not accessible. Only listed
  dependencies are directly accessible. (#1734, #430, @rgrinberg, @hnrgrgr)

- Add `toplevel` stanza. This stanza is used to define toplevels with libraries
  already preloaded. (#1713, @rgrinberg)

- Generate `.merlin` files that account for normal preprocessors defined using a
  subset of the `action` language. (#1768, @rgrinberg)

- Emit `(orig_src_dir <path>)` metadata in `dune-package` for dune packages
  built with `--store-orig-source-dir` command line flag (also controlled by
  `DUNE_STORE_ORIG_SOURCE_DIR` env variable). This is later used to generate
  `.merlin` with `S`-directives pointed to original source locations and thus
  allowing merlin to see those. (#1750, @andreypopp)

- Improve the behavior of `dune promote` when the files to be promoted have been
  deleted. (#1775, fixes #1772, @diml)

- unstable-fmt: preserve comments (#1766, @emillon)

- Pass flags correctly when using `staged_pps` (#1779, fixes #1774, @diml)

- Fix an issue with the use of `(mode promote)` in the menhir
  stanza. It was previously causing intermediate *mock* files to be
  promoted (#1783, fixes #1781, @diml)

- unstable-fmt: ignore files using OCaml syntax (#1784, @emillon)

- Configurator: Add `which` function to replace the `which` command line utility
  in a cross platform way. (#1773, fixes #1705, @Chris00)

- Make configurator append paths to `$PKG_CONFIG_PATH` on macOS. Previously it
  was prepending paths and thus `$PKG_CONFIG_PATH` set by users could have been
  overridden by homebrew installed libraries (#1785, @andreypopp)

- Disallow c/cxx sources that share an object file in the same stubs archive.
  This means that `foo.c` and `foo.cpp` can no longer exist in the same library.
  (#1788, @rgrinberg)

- Forbid use of `%{targets}` (or `${@}` in jbuild files) inside
  preprocessing actions
  (#1812, fixes #1811, @diml)

- Add `DUNE_PROFILE` environment variable to easily set the profile. (#1806,
  @rgrinberg)

- Deprecate the undocumented `(no_keep_locs)` field. It was only
  necessary until virtual libraries were supported (#1822, fix #1816,
  @diml)

- Rename `unstable-fmt` to `format-dune-file` and remove its `--inplace` option.
  (#1821, @emillon).

- Autoformatting: `(using fmt 1.1)` will also format dune files (#1821, @emillon).

- Autoformatting: record dependencies on `.ocamlformat-ignore` files (#1824,
  fixes #1793, @emillon)

1.6.2 (05/12/2018)
------------------

- Fix regression introduced by #1554 reported in:
  https://github.com/ocaml/dune/issues/734#issuecomment-444177134 (#1612,
  @rgrinberg)

- Fix `dune external-lib-deps` when preprocessors are not installed
  (#1607, @diml)

1.6.1 (04/12/2018)
------------------

- Fix hash collision for on-demand ppx rewriters once and for all
  (#1602, fixes #1524, @diml)

- Add `dune external-lib-deps --sexp --unstable-by-dir` so that the output can
  be easily processed by a machine (#1599, @diml)

1.6.0 (29/11/2018)
------------------

- Expand variables in `install` stanzas (#1354, @mseri)

- Add predicate language support for specifying sub directories. This allows the
  use globs, set operations, and special values in specifying the sub
  directories used for the build. For example: `(dirs :standard \ lib*)` will
  use all directories except those that start with `lib`. (#1517, #1568,
  @rgrinberg)

- Add `binaries` field to the `(env ..)` stanza. This field sets and overrides
  binaries for rules defined in a directory. (#1521, @rgrinberg)

- Fix a crash caused by using an extension in a project without
  dune-project file (#1535, fix #1529, @diml)

- Allow `%{bin:..}`, `%{exe:..}`, and other static expansions in the `deps`
  field. (#1155, fix #1531, @rgrinberg)

- Fix bad interaction between on-demand ppx rewriters and using multiple build
  contexts (#1545, @diml)

- Fix handling of installed .dune files when the backend is declared via a
  `dune` file (#1551, fixes #1549, @diml)

- Add a `--stats` command line option to record resource usage (#1543, @diml)

- Fix `dune build @doc` deleting `highlight.pack.js` on rebuilds, after the
  first build (#1557, @aantron).

- Allow targets to be directories, which Dune will treat opaquely
  (#1547, @jordwalke)

- Support for OCaml 4.08: `List.t` is now provided by OCaml (#1561, @ejgallego)

- Exclude the local esy directory (`_esy`) from the list of watched directories
  (#1578, @andreypopp)

- Fix the output of `dune external-lib-deps` (#1594, @diml)

- Introduce `data_only_dirs` to replace `ignored_subdirs`. `ignored_subdirs` is
  deprecated since 1.6. (#1590, @rgrinberg)

1.5.1 (7/11/2018)
-----------------

- Fix `dune utop <dir>` when invoked from a sub-directory of the
  project (#1520, fix #1518, @diml)

- Fix bad interaction between on-demand ppx rewriters and polling mode
  (#1525, fix #1524, @diml)

1.5.0 (1/11/2018)
-----------------

- Filter out empty paths from `OCAMLPATH` and `PATH` (#1436, @rgrinberg)

- Do not add the `lib.cma.js` target in lib's directory. Put this target in a
  sub directory instead. (#1435, fix #1302, @rgrinberg)

- Install generated OCaml files with a `.ml` rather than a `.ml-gen` extension
  (#1425, fix #1414, @rgrinberg)

- Allow to use the `bigarray` library in >= 4.07 without ocamlfind and without
  installing the corresponding `otherlib`. (#1455, @nojb)

- Add `@all` alias to build all targets defined in a directory (#1409, fix
  #1220, @rgrinberg)

- Add `@check` alias to build all targets required for type checking and tooling
  support. (#1447, fix #1220, @rgrinberg)

- Produce the odoc index page with the content wrapper to make it consistent
  with odoc's theming (#1469, @rizo)

- Unblock signals in processes started by dune (#1461, fixes #1451,
  @diml)

- Respect `OCAMLFIND_TOOLCHAIN` and add a `toolchain` option to contexts in the
  workspace file. (#1449, fix #1413, @rgrinberg)

- Fix error message when using `copy_files` stanza to copy files from
  a non sub directory with lang set to dune < 1.3 (#1486, fixes #1485,
  @NathanReb)

- Install man pages in the correct subdirectory (#1483, fixes #1441, @emillon)

- Fix version syntax check for `test` stanza's `action` field. Only
  emits a warning for retro-compatibility (#1474, fixes #1471,
  @NathanReb)

- Interpret the `DESTDIR` environment variable (#1475, @emillon)

- Fix interpretation of paths in `env` stanzas (#1509, fixes #1508, @diml)

- Add `context_name` expansion variable (#1507, @rgrinberg)

- Use shorter paths for generated on-demand ppx drivers. This is to
  help Windows builds where paths are limited in length (#1511, fixes
  #1497, @diml)

- Fix interpretation of environment variables under `setenv`. Also forbid
  dynamic environment names or values (#1503, @rgrinberg).

1.4.0 (10/10/2018)
------------------

- Do not fail if the output of `ocamlc -config` doesn't include
  `standard_runtime` (#1326, @diml)

- Let `Configurator.V1.C_define.import` handle negative integers
  (#1334, @Chris00)

- Re-execute actions when a target is modified by the user inside
  `_build` (#1343, fix #1342, @diml)

- Pass `--set-switch` to opam (#1341, fix #1337, @diml)

- Fix bad interaction between multi-directory libraries the `menhir`
  stanza (#1373, fix #1372, @diml)

- Integration with automatic formatters (#1252, fix #1201, @emillon)

- Better error message when using `(self_build_stubs_archive ...)` and
  `(c_names ...)` or `(cxx_names ...)` simultaneously.
  (#1375, fix #1306, @nojb)

- Improve name detection for packages when the prefix isn't an actual package
  (#1361, fix #1360, @rgrinberg)

- Support for new menhir rules (#863, fix #305, @fpottier, @rgrinberg)

- Do not remove flags when compiling compatibility modules for wrapped mode
  (#1382, fix #1364, @rgrinberg)

- Fix reason support when using `staged_pps` (#1384, @charlesetc)

- Add support for `enabled_if` in `rule`, `menhir`, `ocamllex`,
  `ocamlyacc` (#1387, @diml)

- Exit gracefully when a signal is received (#1366, @diml)

- Load all defined libraries recursively into utop (#1384, fix #1344,
  @rgrinberg)

- Allow to use libraries `bytes`, `result` and `uchar` without `findlib`
  installed (#1391, @nojb)

- Take argument to self_build_stubs_archive into account. (#1395, @nojb)

- Fix bad interaction between `env` customization and vendored
  projects: when a vendored project didn't have its own `env` stanza,
  the `env` stanza from the enclosing project was in effect (#1408,
  @diml)

- Fix stop early bug when scanning for watermarks (#1423, @struktured)

1.3.0 (23/09/2018)
------------------

- Support colors on Windows (#1290, @diml)

- Allow `dune.configurator` and `base` to be used together (#1291, fix
  #1167, @diml)

- Support interrupting and restarting builds on file changes (#1246,
  @kodek16)

- Fix findlib-dynload support with byte mode only (#1295, @bobot)

- Make `dune rules -m` output a valid makefile (#1293, @diml)

- Expand variables in `(targets ..)` field (#1301, #1320, fix #1189, @nojb,
  @rgrinberg, @diml)

- Fix a race condition on Windows that was introduced in 1.2.0
  (#1304, fix #1303, @diml)

- Fix the generation of .merlin files to account for private modules
  (@rgrinberg, fix #1314)

- Exclude the local opam switch directory (`_opam`) from the list of watched
  directories (#1315, @dysinger)

- Fix compilation of the module generated for `findlib.dynload`
  (#1317, fix #1310, @diml)

- Lift restriction on `copy_files` and `copy_files#` stanzas that files to be
  copied should be in a subdirectory of the current directory.
  (#1323, fix #911, @nojb)

1.2.1 (17/09/2018)
------------------

- Enrich the `dune` Emacs mode with syntax highlighting and indentation. New
  file `dune-flymake` to provide a hook `dune-flymake-dune-mode-hook` to enable
  linting of dune files. (#1265, @Chris00)

- Pass `link_flags` to `cc` when compiling with `Configurator.V1.c_test` (#1274,
  @rgrinberg)

- Fix digest calculation of aliases. It should take into account extra bindings
  passed to the alias (#1277, fix #1276, @rgrinberg)

- Fix a bug causing `dune` to fail eagerly when an optional library
  isn't available (#1281, @diml)

- ocamlmklib should use response files only if ocaml >= 4.08 (#1268, @bryphe)

1.2.0 (14/09/2018)
------------------

- Ignore stderr output when trying to find out the number of jobs
  available (#1118, fix #1116, @diml)

- Fix error message when the source directory of `copy_files` does not exist.
  (#1120, fix #1099, @emillon)

- Highlight error locations in error messages (#1121, @emillon)

- Display actual stanza when package is ambiguous (#1126, fix #1123, @emillon)

- Add `dune unstable-fmt` to format `dune` files. The interface and syntax are
  still subject to change, so use with caution. (#1130, fix #940, @emillon)

- Improve error message for `dune utop` without a library name (#1154, fix
  #1149, @emillon)

- Fix parsing `ocamllex` stanza in jbuild files (#1150, @rgrinberg)

- Highlight multi-line errors (#1131, @anuragsoni)

- Do no try to generate shared libraries when this is not supported by
  the OS (#1165, fix #1051, @diml)

- Fix `Flags.write_{sexp,lines}` in configurator by avoiding the use of
  `Stdune.Path` (#1175, fix #1161, @rgrinberg)

- Add support for `findlib.dynload`: when linking an executable using
  `findlib.dynload`, automatically record linked in libraries and
  findlib predicates (#1172, @bobot)

- Add support for promoting a selected list of files (#1192, @diml)

- Add an emacs mode providing helpers to promote correction files
  (#1192, @diml)

- Improve message suggesting to remove parentheses (#1196, fix #1173, @emillon)

- Add `(wrapped (transition "..message.."))` as an option that will generate
  wrapped modules but keep unwrapped modules with a deprecation message to
  preserve compatibility. (#1188, fix #985, @rgrinberg)

- Fix the flags passed to the ppx rewriter when using `staged_pps` (#1218, @diml)

- Add `(env var)` to add a dependency to an environment variable.
  (#1186, @emillon)

- Add a simple version of a polling mode: `dune build -w` keeps
  running and restarts the build when something change on the
  filesystem (#1140, @kodek16)

- Cleanup the way we detect the library search path. We no longer call
  `opam config var lib` in the default build context (#1226, @diml)

- Make test stanzas honor the -p flag. (#1236, fix #1231, @emillon)

- Test stanzas take an optional (action) field to customize how they run (#1248,
  #1195, @emillon)

- Add support for private modules via the `private_modules` field (#1241, fix
  #427, @rgrinberg)

- Add support for passing arguments to the OCaml compiler via a
  response file when the list of arguments is too long (#1256, @diml)

- Do not print diffs by default when running inside dune (#1260, @diml)

- Interpret `$ dune build dir` as building the default alias in `dir`. (#1259,
  @rgrinberg)

- Make the `dynlink` library available without findlib installed (#1270, fix
  #1264, @rgrinberg)

1.1.1 (08/08/2018)
------------------

- Fix `$ jbuilder --dev` (#1104, fixes #1103, @rgrinberg)

- Fix dune exec when `--build-dir` is set to an absolute path (#1105, fixes
  #1101, @rgrinberg)

- Fix duplicate profile argument in suggested command when an external library
  is missing (#1109, #1106, @emillon)

- `-opaque` wasn't correctly being added to modules without an interface.
  (#1108, fix #1107, @rgrinberg)

- Fix validation of library `name` fields and make sure this validation also
  applies when the `name` is derived from the `public_name`. (#1110, fix #1102,
  @rgrinberg)

- Fix a bug causing the toplevel `env` stanza in the workspace file to
  be ignored when at least one context had `(merlin)` (#1114, @diml)

1.1.0 (06/08/2018)
------------------

- Fix lookup of command line specified files when `--root` is given. Previously,
  passing in `--root` in conjunction with `--workspace` or `--config` would not
  work correctly (#997, @rgrinberg)

- Add support for customizing env nodes in workspace files. The `env` stanza is
  now allowed in toplevel position in the workspace file, or for individual
  contexts. This feature requires `(dune lang 1.1)` (#1038, @rgrinberg)

- Add `enabled_if` field for aliases and tests. This field controls whether the
  test will be ran using a boolean expression language. (#819, @rgrinberg)

- Make `name`, `names` fields optional when a `public_name`, `public_names`
  field is provided. (#1041, fix #1000, @rgrinberg)

- Interpret `X` in `--libdir X` as relative to `PREFIX` when `X` is relative
  (#1072, fix #1070, @diml)

- Add support for multi directory libraries by writing
  `(include_subdirs unqualified)` (#1034, @diml)

- Add `(staged_pps ...)` to support staged ppx rewriters such as ones
  using the OCaml typer like `ppx_import` (#1080, fix #193, @diml)

- Use `-opaque` in the `dev` profile. This option trades off binary quality for
  compilation speed when compiling .cmx files. (#1079, fix #1058, @rgrinberg)

- Fix placeholders in `dune subst` documentation (#1090, @emillon, thanks
  @trefis for the bug report)

- Add locations to errors when a missing binary in PATH comes from a dune file
  (#1096, fixes #1095, @rgrinberg)

1.0.1 (19/07/2018)
------------------

- Fix parsing of `%{lib:name:file}` forms (#1022, fixes #1019, @diml)

1.0.0 (10/07/2018)
------------------

- Do not load the user configuration file when running inside dune
  (#700 @diml)

- Do not infer ${null} to be a target (#693 fixes #694 @rgrinberg)

- Introduce jbuilder.configurator library. This is a revived version of
  janestreet's configurator library with better cross compilation support, a
  versioned API, and no external dependencies. (#673, #678 #692, #695
  @rgrinberg)

- Register the transitive dependencies of compilation units as the
  compiler might read `.cm*` files recursively (#666, fixes #660,
  @emillon)

- Fix a bug causing `jbuilder external-lib-deps` to crash (#723,
  @diml)

- `-j` now defaults to the number of processing units available rather
  4 (#726, @diml)

- Fix attaching index.mld to documentation (#731, fixes #717 @rgrinberg)

- Scan the file system lazily (#732, fixes #718 and #228, @diml)

- Add support for setting the default ocaml flags and for build
  profiles (#419, @diml)

- Display a better error messages when writing `(inline_tests)` in an
  executable stanza (#748, @diml)

- Restore promoted files when they are deleted or changed in the
  source tree (#760, fix #759, @diml)

- Fix a crash when using an invalid alias name (#762, fixes #761,
  @diml)

- Fix a crash when using c files from another directory (#758, fixes
  #734, @diml)

- Add an `ignored_subdirs` stanza to replace `jbuild-ignore` files
  (#767, @diml)

- Fix a bug where Dune ignored previous occurrences of duplicated
  fields (#779, @diml)

- Allow setting custom build directories using the `--build-dir` flag or
  `DUNE_BUILD_DIR` environment variable (#846, fix #291, @diml @rgrinberg)

- In dune files, remove support for block (`#| ... |#)`) and sexp
  (`#;`) comments. These were very rarely used and complicate the
  language (#837, @diml)

- In dune files, add support for block strings, allowing to nicely
  format blocks of texts (#837, @diml)

- Remove hard-coded knowledge of ppx_driver and
  ocaml-migrate-parsetree when using a `dune` file (#576, @diml)

- Make the output of Dune slightly more deterministic when run from
  inside Dune (#855, @diml)

- Simplify quoting behavior of variables. All values are now multi-valued and
  whether a multi valued variable is allowed is determined by the quoting and
  substitution context it appears in. (#849, fix #701, @rgrinberg)

- Fix documentation generation for private libraries. (#864, fix #856,
  @rgrinberg)

- Use `Marshal` to store digest and incremental databases. This improves the
  speed of 0 rebuilds. (#817, @diml)

* Allow setting environment variables in `findlib.conf` for cross compilation
  contexts. (#733, @rgrinberg)

- Add a `link_deps` field to executables, to specify link-time dependencies
  like version scripts. (#879, fix #852, @emillon)

- Rename `files_recursively_in` to `source_tree` to make it clearer it
  doesn't include generated files (#899, fix #843, @diml)

- Present the `menhir` stanza as an extension with its own version
  (#901, @diml)

- Improve the syntax of flags in `(pps ...)`. Now instead of `(pps
  (ppx1 -arg1 ppx2 (-foo x)))` one should write `(pps ppx1 -arg ppx2
  -- -foo x)` which looks nicer (#910, @diml)

- Make `(diff a b)` ignore trailing cr on Windows and add `(cmp a b)` for
  comparing binary files (#904, fix #844, @diml)

- Make `dev` the default build profile (#920, @diml)

- Version `dune-workspace` and `~/.config/dune/config` files (#932, @diml)

- Add the ability to build an alias non-recursively from the command
  line by writing `@@alias` (#926, @diml)

- Add a special `default` alias that defaults to `(alias_rec install)`
  when not defined by the user and make `@@default` be the default
  target (#926, @diml)

- Forbid `#require` in `dune` files in OCaml syntax (#938, @diml)

- Add `%{profile}` variable. (#938, @rgrinberg)

- Do not require opam-installer anymore (#941, @diml)

- Add the `lib_root` and `libexec_root` install sections (#947, @diml)

- Rename `path:file` to `dep:file` (#944, @emillon)

- Remove `path-no-dep:file` (#948, @emillon)

- Adapt the behavior of `dune subst` for dune projects (#960, @diml)

- Add the `lib_root` and `libexec_root` sections to install stanzas
  (#947, @diml)

- Add a `Configurator.V1.Flags` module that improves the flag reading/writing
  API (#840, @avsm)

- Add a `tests` stanza that simlpified defining regular and expect tests
  (#822, @rgrinberg)

- Change the `subst` subcommand to lookup the project name from the
  `dune-project` whenever it's available. (#960, @diml)

- The `subst` subcommand no longer looks up the root workspace. Previously this
  detection would break the command whenever `-p` wasn't passed. (#960, @diml)

- Add a `# DUNE_GEN` in META template files. This is done for consistency with
  `# JBUILDER_GEN`. (#958, @rgrinberg)

- Rename the following variables in dune files:
  + `SCOPE_ROOT` to `project_root`
  + `@` to `targets`
  + `^` to `deps`
  `<` was renamed in this PR and latter deleted in favor or named dependencies.
  (#957, @rgrinberg)

- Rename `ROOT` to `workspace_root` in dune files (#993, @diml)

- Lowercase all built-in %{variables} in dune files (#956, @rgrinberg)

- New syntax for naming dependencies: `(deps (:x a b) (:y (glob_files *.c*)))`.
  This replaces the use for `${<}` in dune files. (#950, @diml, @rgrinberg)

- Fix detection of dynamic cycles, which in particular may appear when
  using `(package ..)` dependencies (#988, @diml)

1.0+beta20 (10/04/2018)
-----------------------

- Add a `documentation` stanza. This stanza allows one to attach .mld files to
  opam packages. (#570 @rgrinberg)

- Execute all actions (defined using `(action ..)`) in the context's
  environment. (#623 @rgrinberg)

- Add a `(universe)` special dependency to specify that an action depend on
  everything in the universe. Jbuilder cannot cache the result of an action that
  depend on the universe (#603, fixes #255 @diml)

- Add a `(package <package>)` dependency specification to indicate dependency on
  a whole package. Rules depending on whole package will be executed in an
  environment similar to the one we get once the package is installed (#624,
  @rgrinberg and @diml)

- Don't pass `-runtime-variant _pic` on Windows (#635, fixes #573 @diml)

- Display documentation in alphabetical order. This is relevant to packages,
  libraries, and modules. (#647, fixes #606 @rgrinberg)

- Missing asm in ocaml -config on bytecode only architecture is no longer fatal.
  The same kind of fix is preemptively applied to C compilers being absent.
  (#646, fixes $637 @rgrinberg)

- Use the host's PATH variable when running actions during cross compilation
  (#649, fixes #625 @rgrinberg)

- Fix incorrect include (`-I`) flags being passed to odoc. These flags should be
  directories that include .odoc files, rather than the include flags of the
  libraries. (#652 fixes #651 @rgrinberg)

- Fix a regression introduced by beta19 where the generated merlin
  files didn't include the right `-ppx` flags in some cases (#658
  fixes #657 @diml)

- Fix error message when a public library is defined twice. Before
  jbuilder would raise an uncaught exception (Fixes #661, @diml)

- Fix several cases where `external-lib-deps` was returning too little
  dependencies (#667, fixes #644 @diml)

- Place module list on own line in generated entry point mld (#670 @antron)

- Cosmetic improvements to generated entry point mld (#653 @trefis)

- Remove most useless parentheses from the syntax (#915, @diml)

1.0+beta19.1 (21/03/2018)
-------------------------

- Fix regression introduced by beta19 where duplicate environment variables in
  Unix.environ would cause a fatal error. The first defined environment variable
  is now chosen. (#638 fixed by #640)

- Use ';' as the path separator for OCAMLPATH on Cygwin (#630 fixed by #636
  @diml).

- Use the contents of the `OCAMLPATH` environment variable when not relying on
  `ocamlfind` (#642 @diml)

1.0+beta19 (14/03/2018)
-----------------------

- Ignore errors during the generation of the .merlin (#569, fixes #568 and #51)

- Add a workaround for when a library normally installed by the
  compiler is not installed but still has a META file (#574, fixes
  #563)

- Do not depend on ocamlfind. Instead, hard-code the library path when
  installing from opam (#575)

- Change the default behavior regarding the check for overlaps between
  local and installed libraries. Now even if there is no link time
  conflict, we don't allow an external dependency to overlap with a
  local library, unless the user specifies `allow_overlapping_dependencies`
  in the jbuild file (#587, fixes #562)

- Expose a few more variables in jbuild files: `ext_obj`, `ext_asm`,
  `ext_lib`, `ext_dll` and `ext_exe` as well as `${ocaml-config:XXX}`
  for most variables in the output of `ocamlc -config` (#590)

- Add support for inline and inline expectation tests. The system is
  generic and should support several inline test systems such as
  `ppx_inline_test`, `ppx_expect` or `qtest` (#547)

- Make sure modules in the current directory always have precedence
  over included directories (#597)

- Add support for building executables as object or shared object
  files (#23)

- Add a `best` mode which is native with fallback to byte-code when
  native compilation is not available (#23)

- Fix locations reported in error messages (#609)

- Report error when a public library has a private dependency. Previously, this
  would be silently ignored and install broken artifacts (#607).

- Fix display when output is not a tty (#518)

1.0+beta18.1 (14/03/2018)
-------------------------

- Reduce the number of simultaneously opened fds (#578)

- Always produce an implementation for the alias module, for
  non-jbuilder users (Fix #576)

- Reduce interleaving in the scheduler in an attempt to make Jbuilder
  keep file descriptors open for less long (#586)

- Accept and ignore upcoming new library fields: `ppx.driver`,
  `inline_tests` and `inline_tests.backend` (#588)

- Add a hack to be able to build ppxlib, until beta20 which will have
  generic support for ppx drivers

1.0+beta18 (25/02/2018)
-----------------------

- Fix generation of the implicit alias module with 4.02. With 4.02 it
  must have an implementation while with OCaml >= 4.03 it can be an
  interface only module (#549)

- Let the parser distinguish quoted strings from atoms.  This makes
  possible to use "${v}" to concatenate the list of values provided by
  a split-variable.  Concatenating split-variables with text is also
  now required to be quoted.

- Split calls to ocamldep. Before ocamldep would be called once per
  `library`/`executables` stanza. Now it is called once per file
  (#486)

- Make sure to not pass `-I <stdlib-dir>` to the compiler. It is
  useless and it causes problems in some cases (#488)

- Don't stop on the first error. Before, jbuilder would stop its
  execution after an error was encountered. Now it continues until
  all branches have been explored (#477)

- Add support for a user configuration file (#490)

- Add more display modes and change the default display of
  Jbuilder. The mode can be set from the command line or from the
  configuration file (#490)

- Allow to set the concurrency level (`-j N`) from the configuration file (#491)

- Store artifacts for libraries and executables in separate
  directories. This ensure that Two libraries defined in the same
  directory can't see each other unless one of them depend on the
  other (#472)

- Better support for mli/rei only modules (#489)

- Fix support for byte-code only architectures (#510, fixes #330)

- Fix a regression in `external-lib-deps` introduced in 1.0+beta17
  (#512, fixes #485)

- `@doc` alias will now build only documentation for public libraries. A new
  `@doc-private` alias has been added to build documentation for private
  libraries.

- Refactor internal library management. It should now be possible to
  run `jbuilder build @lint` in Base for instance (#516)

- Fix invalid warning about non-existent directory (#536, fixes #534)

1.0+beta17 (01/02/2018)
-----------------------

- Make jbuilder aware that `num` is an external package in OCaml >= 4.06.0
  (#358)

- `jbuilder exec` will now rebuild the executable before running it if
  necessary. This can be turned off by passing `--no-build` (#345)

- Fix `jbuilder utop` to work in any working directory (#339)

- Fix generation of META synopsis that contains double quotes (#337)

- Add `S .` to .merlin by default (#284)

- Improve `jbuilder exec` to make it possible to execute non public executables.
  `jbuilder exec path/bin` will execute `bin` inside default (or specified)
  context relative to `path`. `jbuilder exec /path` will execute `/path` as
  absolute path but with the context's environment set appropriately. Lastly,
  `jbuilder exec` will change the root as to which paths are relative using the
  `-root` option. (#286)

- Fix `jbuilder rules` printing rules when some binaries are missing (#292)

- Build documentation for non public libraries (#306)

- Fix doc generation when several private libraries have the same name (#369)

- Fix copy# for C/C++ with Microsoft C compiler (#353)

- Add support for cross-compilation. Currently we are supporting the
  opam-cross-x repositories such as
  [opam-cross-windows](https://github.com/whitequark/opam-cross-windows)
  (#355)

- Simplify generated META files: do not generate the transitive
  closure of dependencies in META files (#405)

- Deprecated `${!...}`: the split behavior is now a property of the
  variable. For instance `${CC}`, `${^}`, `${read-lines:...}` all
  expand to lists unless used in the middle of a longer atom (#336)

- Add an `(include ...)` stanza allowing one to include another
  non-generated jbuild file in the current file (#402)

- Add a `(diff <file1> <file2>)` action allowing to diff files and
  promote generated files in case of mismatch (#402, #421)

- Add `jbuilder promote` and `--auto-promote` to promote files (#402,
  #421)

- Report better errors when using `(glob_files ...)` with a directory
  that doesn't exist (#413, Fix #412)

- Jbuilder now properly handles correction files produced by
  ppx_driver. This allows to use `[@@deriving_inline]` in .ml/.mli
  files. This require `ppx_driver >= v0.10.2` to work properly (#415)

- Make jbuilder load rules lazily instead of generating them all
  eagerly. This speeds up the initial startup time of jbuilder on big
  workspaces (#370)

- Now longer generate a `META.pkg.from-jbuilder` file. Now the only
  way to customize the generated `META` file is through
  `META.pkg.template`. This feature was unused and was making the code
  complicated (#370)

- Remove read-only attribute on Windows before unlink (#247)

- Use /Fo instead of -o when invoking the Microsoft C compiler to eliminate
  deprecation warning when compiling C++ sources (#354)

- Add a mode field to `rule` stanzas:
  + `(mode standard)` is the default
  + `(mode fallback)` replaces `(fallback)`
  + `(mode promote)` means that targets are copied to the source tree
  after the rule has completed
  + `(mode promote-until-clean)` is the same as `(mode promote)` except
  that `jbuilder clean` deletes the files copied to the source tree.
  (#437)

- Add a flag `--ignore-promoted-rules` to make jbuilder ignore rules
  with `(mode promote)`. `-p` implies `--ignore-promoted-rules` (#437)

- Display a warning for invalid lines in jbuild-ignore (#389)

- Always build `boot.exe` as a bytecode program. It makes the build of
  jbuilder faster and fix the build on some architectures (#463, fixes #446)

- Fix bad interaction between promotion and incremental builds on OSX
  (#460, fix #456)

1.0+beta16 (05/11/2017)
-----------------------

- Fix build on 32-bit OCaml (#313)

1.0+beta15 (04/11/2017)
-----------------------

- Change the semantic of aliases: there are no longer aliases that are
  recursive such as `install` or `runtest`. All aliases are
  non-recursive. However, when requesting an alias from the command
  line, this request the construction of the alias in the specified
  directory and all its children recursively. This allows users to get
  the same behavior as previous recursive aliases for their own
  aliases, such as `example`. Inside jbuild files, one can use `(deps
  (... (alias_rec xxx) ...))` to get the same behavior as on the
  command line. (#268)

- Include sub libraries that have a `.` in the generated documentation index
  (#280).

- Fix "up" links to the top-level index in the odoc generated documentation
  (#282).

- Fix `ARCH_SIXTYFOUR` detection for OCaml 4.06.0 (#303)

1.0+beta14 (11/10/2017)
-----------------------

- Add (copy_files <glob>) and (copy_files# <glob>) stanzas. These
  stanzas setup rules for copying files from a sub-directory to the
  current directory. This provides a reasonable way to support
  multi-directory library/executables in jbuilder (#35, @bobot)

- An empty `jbuild-workspace` file is now interpreted the same as one
  containing just `(context default)`

- Better support for on-demand utop toplevels on Windows and when the
  library has C stubs

- Print `Entering directory '...'` when the workspace root is not the
  current directory. This allows Emacs and Vim to know where relative
  filenames should be interpreted from. Fixes #138

- Fix a bug related to `menhir` stanzas: `menhir` stanzas with a
  `merge_into` field that were in `jbuild` files in sub-directories
  where incorrectly interpreted (#264)

- Add support for locks in actions, for tests that can't be run
  concurrently (#263)

- Support `${..}` syntax in the `include` stanza. (#231)

1.0+beta13 (05/09/2017)
-----------------------

- Generate toplevel html index for documentation (#224, @samoht)

- Fix recompilation of native artifacts. Regression introduced in the last
  version (1.0+beta12) when digests replaces timestamps for checking staleness
  (#238, @dra27)

1.0+beta12 (18/08/2017)
-----------------------

- Fix the quoting of `FLG` lines in generated `.merlin` files (#200,
  @mseri)

- Use the full path of archive files when linking. Before jbuilder
  would do: `-I <path> file.cmxa`, now it does `-I <path>
  <path>/file.cmxa`. Fixes #118 and #177

- Use an absolute path for ppx drivers in `.merlin` files. Merlin
  <3.0.0 used to run ppx commands from the directory where the
  `.merlin` was present but this is no longer the case

- Allow to use `jbuilder install` in contexts other than opam; if
  `ocamlfind` is present in the `PATH` and the user didn't pass
  `--prefix` or `--libdir` explicitly, use the output of `ocamlfind
  printconf destdir` as destination directory for library files (#179,
  @bobot)

- Allow `(:include ...)` forms in all `*flags` fields (#153, @dra27)

- Add a `utop` subcommand. Running `jbuilder utop` in a directory
  builds and executes a custom `utop` toplevel with all libraries
  defined in the current directory (#183, @rgrinberg)

- Do not accept `per_file` anymore in `preprocess` field. `per_file`
  was renamed `per_module` and it is planned to reuse `per_file` for
  another purpose

- Warn when a file is both present in the source tree and generated by
  a rule. Before, jbuilder would silently ignore the rule. One now has
  to add a field `(fallback)` to custom rules to keep the current
  behavior (#218)

- Get rid of the `deprecated-ppx-method` findlib package for ppx
  rewriters (#222, fixes #163)

- Use digests (MD5) of files contents to detect changes rather than
  just looking at the timestamps. We still use timestamps to avoid
  recomputing digests. The performance difference is negligible and we
  avoid more useless recompilations, especially when switching branches
  for instance (#209, fixes #158)

1.0+beta11 (21/07/2017)
-----------------------

- Fix the error message when there are more than one `<package>.opam`
  file for a given package

- Report an error when in a wrapped library, a module that is not the
  toplevel module depends on the toplevel module. This doesn't make as
  such a module would in theory be inaccessible from the outside

- Add `${SCOPE_ROOT}` pointing to the root of the current scope, to
  fix some misuses of `${ROOT}`

- Fix useless hint when all missing dependencies are optional (#137)

- Fix a bug preventing one from generating `META.pkg.template` with a
  custom rule (#190)

- Fix compilation of reason projects: .rei files where ignored and
  caused the build to fail (#184)

1.0+beta10 (08/06/2017)
-----------------------

- Add a `clean` subcommand (@rdavison, #89)

- Add support for generating API documentation with odoc (#74)

- Don't use unix in the bootstrap script, to avoid surprises with
  Cygwin

- Improve the behavior of `jbuilder exec` on Windows

- Add a `--no-buffer` option to see the output of commands in
  real-time. Should only be used with `-j1`

- Deprecate `per_file` in preprocessing specifications and
  rename it `per_module`

- Deprecate `copy-and-add-line-directive` and rename it `copy#`

- Remove the ability to load arbitrary libraries in jbuild file in
  OCaml syntax. Only `unix` is supported since a few released packages
  are using it. The OCaml syntax might eventually be replaced by a
  simpler mechanism that plays better with incremental builds

- Properly define and implement scopes

- Inside user actions, `${^}` now includes files matches by
  `(glob_files ...)` or `(file_recursively_in ...)`

- When the dependencies and targets of a rule can be inferred
  automatically, you no longer need to write them: `(rule (copy a b))`

- Inside `(run ...)`, `${xxx}` forms that expands to lists can now be
  split across multiple arguments by adding a `!`: `${!xxx}`. For
  instance: `(run foo ${!^})`

- Add support for using the contents of a file inside an action:
  - `${read:<file>}`
  - `${read-lines:<file>}`
  - `${read-strings:<file>}` (same as `read-lines` but lines are
    escaped using OCaml convention)

- When exiting prematurely because of a failure, if there are other
  background processes running and they fail, print these failures

- With msvc, `-lfoo` is transparently replaced by `foo.lib` (@dra27, #127)

- Automatically add the `.exe` when installing executables on Windows
  (#123)

- `(run <prog> ...)` now resolves `<prog>` locally if
  possible. i.e. `(run ${bin:prog} ...)` and `(run prog ...)` behave
  the same. This seems like the right default

- Fix a bug where `jbuild rules` would crash instead of reporting a
  proper build error

- Fix a race condition in future.ml causing jbuilder to crash on
  Windows in some cases (#101)

- Fix a bug causing ppx rewriter to not work properly when using
  multiple build contexts (#100)

- Fix .merlin generation: projects in the same workspace are added to
  merlin's source path, so "locate" works on them.

1.0+beta9 (19/05/2017)
----------------------

- Add support for building Reason projects (@rgrinberg, #58)

- Add support for building javascript with js-of-ocaml (@hhugo, #60)

- Better support for topkg release workflow. See
  [topkg-jbuilder](https://github.com/diml/topkg-jbuilder) for more
  details

- Port the manual to rst and setup a jbuilder project on
  readthedocs.org (@rgrinberg, #78)

- Hint for mistyped targets. Only suggest correction on the basename
  for now, otherwise it's slow when the workspace is big

- Add a `(package ...)` field for aliases, so that one can restrict
  tests to a specific package (@rgrinberg, #64)

- Fix a couple of bugs on Windows:
  + fix parsing of end of lines in some cases
  + do not take the case into account when comparing environment
    variable names

- Add AppVeyor CI

- Better error message in case a chain of dependencies *crosses* the
  installed world

- Better error messages for invalid dependency list in jbuild files

- Several improvements/fixes regarding the handling of findlib packages:
  + Better error messages when a findlib package is unavailable
  + Don't crash when an installed findlib package has missing
    dependencies
  + Handle the findlib alternative directory layout which is still
    used by a few packages

- Add `jbuilder installed-libraries --not-available` explaining why
  some libraries are not available

- jbuilder now records dependencies on files of external
  libraries. This mean that when you upgrade a library, jbuilder will
  know what need to be rebuilt.

- Add a `jbuilder rules` subcommand to dump internal compilation
  rules, mostly for debugging purposes

- Ignore all directories starting with a `.` or `_`. This seems to be
  a common pattern:
  - `.git`, `.hg`, `_darcs`
  - `_build`
  - `_opam` (opam 2 local switches)

- Fix the hint for `jbuilder external-lib-deps` (#72)

- Do not require `ocamllex` and `ocamlyacc` to be at the same location
  as `ocamlc` (#75)

1.0+beta8 (17/04/2017)
----------------------

- Added `${lib-available:<library-name>}` which expands to `true` or
  `false` with the same semantic as literals in `(select ...)` stanzas

- Remove hard-coded knowledge of a few specific ppx rewriters to ease
  maintenance moving forward

- Pass the library name to ppx rewriters via the `library-name` cookie

- Fix: make sure the action working directory exist before running it

1.0+beta7 (12/04/2017)
----------------------

- Make the output quieter by default and add a `--verbose` argument
  (@stedolan, #40)

- Various documentation fixes (@adrieng, #41)

- Make `@install` the default target when no targets are specified
  (@stedolan, #47)

- Add predefined support for menhir, similar to ocamlyacc support
  (@rgrinberg, #42)

- Add internal support for sandboxing actions and sandbox the build of
  the alias module with 4.02 to workaround the compiler trying to read
  the cmi of the aliased modules

- Allow to disable dynlink support for libraries via `(no_dynlink)`
  (#55)

- Add a -p/--for-release-of-packages command line argument to simplify
  the jbuilder invocation in opam files and make it more future proof
  (#52)

- Fix the lookup of the executable in `jbuilder exec foo`. Before,
  even if `foo` was to be installed, the freshly built version wasn't
  selected

- Don't generate a `exists_if ...` lines in META files. These are
  useless sine the META files are auto-generated

1.0+beta6 (29/03/2017)
----------------------

- Add an `(executable ...)` stanza for single executables (#33)

- Add a `(package ...)` and `(public_name <name>)/(public_names
   (<names))` to `executable/executables` stanzas to make it easier to
  install executables (#33)

- Fix a bug when using specific rewriters that jbuilder knows about
  without `ppx_driver.runner` (#37). These problem should go away
  soon when we start using `--cookie`

- Fix the interpretation of META files when there is more than one
  applicable assignment. Before this fix, the one with the lowest
  number of formal predicates was selected instead of the one with the
  biggest number of formal predicates

1.0+beta5 (22/03/2017)
----------------------

- When `ocamlfind` is present in the `PATH`, do not attempt to call
  `opam config var lib`

- Make sure the build of jbuilder itself never calls `ocamlfind` or
  `opam`

- Better error message when a jbuild file in OCaml syntax forgets to
  call `Jbuild_plugin.V*.send`

- Added examples of use

- Don't drop inline tests/benchmarks by default

1.0+beta4 (20/03/2017)
----------------------

- Improve error messages about invalid/missing pkg.opam files

- Ignore all errors while running `ocamlfind printconf path`

1.0+beta3 (15/03/2017)
----------------------

- Print optional dependencies as optional in the output of `jbuilder
   external-lib-deps --missing`

- Added a few forms to the DSL:
  - `with-{stderr,outputs}-to`
  - `ignore-{stdout,stderr,outputs}`
- Added `${null}` which expands to `/dev/null` on Unix and `NUL` on
  Windows

- Improve the doc generated by `odoc` for wrapped libraries

- Improve the error reported when an installed package depends on a
  library that is not installed

- Documented `(files_recursively_in ...)`

- Added black box tests

- Fix a bug where `jbuilder` would crash when there was no
  `<package>.opam` file

- Fixed a bug where `.merlin` files where not generated at the root of
  the workspace (#20)

- Fix a bug where a `(glob_files ...)` would cause other dependencies
  to be ignored

- Fix the generated `ppx(...)` line in `META` files

- Fix `(optional)` when a ppx runtime dependency is not available
  (#24)

- Do not crash when an installed package that we don't need has
  missing dependencies (#25)

1.0+beta2 (10/03/2017)
----------------------

- Simplified the rules for finding the root of the workspace as the
  old ones were often picking up the home directory. New rules are:
  + look for a `jbuild-workspace` file in parent directories
  + look for a `jbuild-workspace*` file in parent directories
  + use the current directory
- Fixed the expansion of `${ROOT}` in actions

- Install `quick-start.org` in the documentation directory

- Add a few more things in the log file to help debugging

1.0+beta1 (07/03/2017)
----------------------

- Added a manual

- Support incremental compilation

- Switched the CLI to cmdliner and added a `build` command (#5, @rgrinberg)

- Added a few commands:
  + `runtest`
  + `install`
  + `uninstall`
  + `installed-libraries`
  + `exec`: execute a command in an environment similar to what you
    would get after `jbuilder install`
- Removed the `build-package` command in favor of a `--only-packages`
  option that is common to all commands

- Automatically generate `.merlin` files (#2, @rdavison)

- Improve the output of jbuilder, in particular don't mangle the
  output of commands when using `-j N` with `N > 1`

- Generate a log in `_build/log`

- Versioned the jbuild format and added a first stable version. You
  should now put `(jbuilder_version 1)` in a `jbuild` file at the root
  of your project to ensure forward compatibility

- Switch from `ppx_driver` to `ocaml-migrate-parsetree.driver`. In
  order to use ppx rewriters with Jbuilder, they need to use
  `ocaml-migrate-parsetree.driver`

- Added support for aliases (#7, @rgrinberg)

- Added support for compiling against multiple opam switch
  simultaneously by writing a `jbuild-worspace` file

- Added support for OCaml 4.02.3

- Added support for architectures that don't have natdynlink

- Search the root according to the rules described in the manual
  instead of always using the current directory

- extended the action language to support common actions without using
  a shell:
  + `(with-stdout-to <file> <DSL>)`
  + `(copy <src> <dst>)`
  + ...

- Removed all implicit uses of bash or the system shell. Now one has
  to write explicitly `(bash "...")` or `(system "...")`

- Generate meaningful versions in `META` files

- Strengthen the scope of a package. Jbuilder knows about package
  `foo` only in the sub-tree starting from where `foo.opam` lives

0.1.alpha1 (04/12/2016)
-----------------------

First release<|MERGE_RESOLUTION|>--- conflicted
+++ resolved
@@ -66,22 +66,20 @@
 - Fix dependency graph of wrapped_compat modules. Previously, the dependency on
   the user written entry module was omitted. (#2305, @rgrinberg)
 
-<<<<<<< HEAD
+- Allow to promote executables built with an `executable` stanza
+  (#2379, @diml)
+
+- When instantiating an implementation with a variant, make sure it matches
+  virtual library's list of known implementations. (#2361, fixes #2322,
+  @TheLortex, review by @rgrinberg)
+
+- Add a variable `%{ignoring_promoted_rules}` that is `true` when
+  `--ingore-promoted-rules` is passed on the command line and false
+  otherwise (#2382, @diml)
+
 - Fix a bug in `future_syntax` where the characters `@` and `&` were
   not distinguished in the names of binding operators (`let@` was the
   same as `let&`) (#2376, @aalekseyev, @diml)
-=======
-- Allow to promote executables built with an `executable` stanza
-  (#2379, @diml)
-
-- When instantiating an implementation with a variant, make sure it matches
-  virtual library's list of known implementations. (#2361, fixes #2322,
-  @TheLortex, review by @rgrinberg)
-
-- Add a variable `%{ignoring_promoted_rules}` that is `true` when
-  `--ingore-promoted-rules` is passed on the command line and false
-  otherwise (#2382, @diml)
->>>>>>> e3306310
 
 1.10.0 (04/06/2019)
 -------------------
