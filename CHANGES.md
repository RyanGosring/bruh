next
----

- Support colors on Windows (#1290, @diml)

- Allow `dune.configurator` and `base` to be used together (#1291, fix
  #1167, @diml)

- Support interrupting and restarting builds on file changes (#1246,
  @kodek16)

- Fix findlib-dynload support with byte mode only (#1295, @bobot)

- Make `dune rules -m` output a valid makefile (#1293, @diml)

<<<<<<< HEAD
- Fix a race condition on Windows that was introduced in 1.2.0
  (#1304, fix #1303, @diml)
=======
- Expand variables in `(targets ..)` field (#1301, fix #1189, @nojb)
>>>>>>> 20c8f581

1.2.1 (17/09/2018)
------------------

- Enrich the `dune` Emacs mode with syntax highlighting and indentation. New
  file `dune-flymake` to provide a hook `dune-flymake-dune-mode-hook` to enable
  linting of dune files. (#1265, @Chris00)

- Pass `link_flags` to `cc` when compiling with `Configurator.V1.c_test` (#1274,
  @rgrinberg)

- Fix digest calculation of aliases. It should take into account extra bindings
  passed to the alias (#1277, fix #1276, @rgrinberg)

- Fix a bug causing `dune` to fail eagerly when an optional library
  isn't available (#1281, @diml)

- ocamlmklib should use response files only if ocaml >= 4.08 (#1268, @bryphe)

1.2.0 (14/09/2018)
------------------

- Ignore stderr output when trying to find out the number of jobs
  available (#1118, fix #1116, @diml)

- Fix error message when the source directory of `copy_files` does not exist.
  (#1120, fix #1099, @emillon)

- Highlight error locations in error messages (#1121, @emillon)

- Display actual stanza when package is ambiguous (#1126, fix #1123, @emillon)

- Add `dune unstable-fmt` to format `dune` files. The interface and syntax are
  still subject to change, so use with caution. (#1130, fix #940, @emillon)

- Improve error message for `dune utop` without a library name (#1154, fix
  #1149, @emillon)

- Fix parsing `ocamllex` stanza in jbuild files (#1150, @rgrinberg)

- Highlight multi-line errors (#1131, @anuragsoni)

- Do no try to generate shared libraries when this is not supported by
  the OS (#1165, fix #1051, @diml)

- Fix `Flags.write_{sexp,lines}` in configurator by avoiding the use of
  `Stdune.Path` (#1175, fix #1161, @rgrinberg)

- Add support for `findlib.dynload`: when linking an executable using
  `findlib.dynload`, automatically record linked in libraries and
  findlib predicates (#1172, @bobot)

- Add support for promoting a selected list of files (#1192, @diml)

- Add an emacs mode providing helpers to promote correction files
  (#1192, @diml)

- Improve message suggesting to remove parentheses (#1196, fix #1173, @emillon)

- Add `(wrapped (transition "..message.."))` as an option that will generate
  wrapped modules but keep unwrapped modules with a deprecation message to
  preserve compatibility. (#1188, fix #985, @rgrinberg)

- Fix the flags passed to the ppx rewriter when using `staged_pps` (#1218, @diml)

- Add `(env var)` to add a dependency to an environment variable.
  (#1186, @emillon)

- Add a simple version of a polling mode: `dune build -w` keeps
  running and restarts the build when something change on the
  filesystem (#1140, @kodek16)

- Cleanup the way we detect the library search path. We no longer call
  `opam config var lib` in the default build context (#1226, @diml)

- Make test stanzas honor the -p flag. (#1236, fix #1231, @emillon)

- Test stanzas take an optional (action) field to customize how they run (#1248,
  #1195, @emillon)

- Add support for private modules via the `private_modules` field (#1241, fix
  #427, @rgrinberg)

- Add support for passing arguments to the OCaml compiler via a
  response file when the list of arguments is too long (#1256, @diml)

- Do not print diffs by default when running inside dune (#1260, @diml)

- Interpret `$ dune build dir` as building the default alias in `dir`. (#1259,
  @rgrinberg)

- Make the `dynlink` library available without findlib installed (#1270, fix
  #1264, @rgrinberg)

1.1.1 (08/08/2018)
------------------

- Fix `$ jbuilder --dev` (#1104, fixes #1103, @rgrinberg)

- Fix dune exec when `--build-dir` is set to an absolute path (#1105, fixes
  #1101, @rgrinberg)

- Fix duplicate profile argument in suggested command when an external library
  is missing (#1109, #1106, @emillon)

- `-opaque` wasn't correctly being added to modules without an interface.
  (#1108, fix #1107, @rgrinberg)

- Fix validation of library `name` fields and make sure this validation also
  applies when the `name` is derived from the `public_name`. (#1110, fix #1102,
  @rgrinberg)

- Fix a bug causing the toplevel `env` stanza in the workspace file to
  be ignored when at least one context had `(merlin)` (#1114, @diml)

1.1.0 (06/08/2018)
------------------

- Fix lookup of command line specified files when `--root` is given. Previously,
  passing in `--root` in conjunction with `--workspace` or `--config` would not
  work correctly (#997, @rgrinberg)

- Add support for customizing env nodes in workspace files. The `env` stanza is
  now allowed in toplevel position in the workspace file, or for individual
  contexts. This feature requires `(dune lang 1.1)` (#1038, @rgrinberg)

- Add `enabled_if` field for aliases and tests. This field controls whether the
  test will be ran using a boolean expression language. (#819, @rgrinberg)

- Make `name`, `names` fields optional when a `public_name`, `public_names`
  field is provided. (#1041, fix #1000, @rgrinberg)

- Interpret `X` in `--libdir X` as relative to `PREFIX` when `X` is relative
  (#1072, fix #1070, @diml)

- Add support for multi directory libraries by writing
  `(include_subdirs unqualified)` (#1034, @diml)

- Add `(staged_pps ...)` to support staged ppx rewriters such as ones
  using the OCaml typer like `ppx_import` (#1080, fix #193, @diml)

- Use `-opaque` in the `dev` profile. This option trades off binary quality for
  compilation speed when compiling .cmx files. (#1079, fix #1058, @rgrinberg)

- Fix placeholders in `dune subst` documentation (#1090, @emillon, thanks
  @trefis for the bug report)

- Add locations to errors when a missing binary in PATH comes from a dune file
  (#1096, fixes #1095, @rgrinberg)

1.0.1 (19/07/2018)
------------------

- Fix parsing of `%{lib:name:file}` forms (#1022, fixes #1019, @diml)

1.0.0 (10/07/2018)
------------------

- Do not load the user configuration file when running inside dune
  (#700 @diml)

- Do not infer ${null} to be a target (#693 fixes #694 @rgrinberg)

- Introduce jbuilder.configurator library. This is a revived version of
  janestreet's configurator library with better cross compilation support, a
  versioned API, and no external dependencies. (#673, #678 #692, #695
  @rgrinberg)

- Register the transitive dependencies of compilation units as the
  compiler might read `.cm*` files recursively (#666, fixes #660,
  @emillon)

- Fix a bug causing `jbuilder external-lib-deps` to crash (#723,
  @diml)

- `-j` now defaults to the number of processing units available rather
  4 (#726, @diml)

- Fix attaching index.mld to documentation (#731, fixes #717 @rgrinberg)

- Scan the file system lazily (#732, fixes #718 and #228, @diml)

- Add support for setting the default ocaml flags and for build
  profiles (#419, @diml)

- Display a better error messages when writing `(inline_tests)` in an
  executable stanza (#748, @diml)

- Restore promoted files when they are deleted or changed in the
  source tree (#760, fix #759, @diml)

- Fix a crash when using an invalid alias name (#762, fixes #761,
  @diml)

- Fix a crash when using c files from another directory (#758, fixes
  #734, @diml)

- Add an `ignored_subdirs` stanza to replace `jbuild-ignore` files
  (#767, @diml)

- Fix a bug where Dune ignored previous occurrences of duplicated
  fields (#779, @diml)

- Allow setting custom build directories using the `--build-dir` flag or
  `DUNE_BUILD_DIR` environment variable (#846, fix #291, @diml @rgrinberg)

- In dune files, remove support for block (`#| ... |#)`) and sexp
  (`#;`) comments. These were very rarely used and complicate the
  language (#837, @diml)

- In dune files, add support for block strings, allowing to nicely
  format blocks of texts (#837, @diml)

- Remove hard-coded knowledge of ppx_driver and
  ocaml-migrate-parsetree when using a `dune` file (#576, @diml)

- Make the output of Dune slightly more deterministic when run from
  inside Dune (#855, @diml)

- Simplify quoting behavior of variables. All values are now multi-valued and
  whether a multi valued variable is allowed is determined by the quoting and
  substitution context it appears in. (#849, fix #701, @rgrinberg)

- Fix documentation generation for private libraries. (#864, fix #856,
  @rgrinberg)

- Use `Marshal` to store digest and incremental databases. This improves the
  speed of 0 rebuilds. (#817, @diml)

* Allow setting environment variables in `findlib.conf` for cross compilation
  contexts. (#733, @rgrinberg)

- Add a `link_deps` field to executables, to specify link-time dependencies
  like version scripts. (#879, fix #852, @emillon)

- Rename `files_recursively_in` to `source_tree` to make it clearer it
  doesn't include generated files (#899, fix #843, @diml)

- Present the `menhir` stanza as an extension with its own version
  (#901, @diml)

- Improve the syntax of flags in `(pps ...)`. Now instead of `(pps
  (ppx1 -arg1 ppx2 (-foo x)))` one should write `(pps ppx1 -arg ppx2
  -- -foo x)` which looks nicer (#910, @diml)

- Make `(diff a b)` ignore trailing cr on Windows and add `(cmp a b)` for
  comparing binary files (#904, fix #844, @diml)

- Make `dev` the default build profile (#920, @diml)

- Version `dune-workspace` and `~/.config/dune/config` files (#932, @diml)

- Add the ability to build an alias non-recursively from the command
  line by writing `@@alias` (#926, @diml)

- Add a special `default` alias that defaults to `(alias_rec install)`
  when not defined by the user and make `@@default` be the default
  target (#926, @diml)

- Forbid `#require` in `dune` files in OCaml syntax (#938, @diml)

- Add `%{profile}` variable. (#938, @rgrinberg)

- Do not require opam-installer anymore (#941, @diml)

- Add the `lib_root` and `libexec_root` install sections (#947, @diml)

- Rename `path:file` to `dep:file` (#944, @emillon)

- Remove `path-no-dep:file` (#948, @emillon)

- Adapt the behavior of `dune subst` for dune projects (#960, @diml)

- Add the `lib_root` and `libexec_root` sections to install stanzas
  (#947, @diml)

- Add a `Configurator.V1.Flags` module that improves the flag reading/writing
  API (#840, @avsm)

- Add a `tests` stanza that simlpified defining regular and expect tests
  (#822, @rgrinberg)

- Change the `subst` subcommand to lookup the project name from the
  `dune-project` whenever it's available. (#960, @diml)

- The `subst` subcommand no longer looks up the root workspace. Previously this
  detection would break the command whenever `-p` wasn't passed. (#960, @diml)

- Add a `# DUNE_GEN` in META template files. This is done for consistency with
  `# JBUILDER_GEN`. (#958, @rgrinberg)

- Rename the following variables in dune files:
  + `SCOPE_ROOT` to `project_root`
  + `@` to `targets`
  + `^` to `deps`
  `<` was renamed in this PR and latter deleted in favor or named dependencies.
  (#957, @rgrinberg)

- Rename `ROOT` to `workspace_root` in dune files (#993, @diml)

- Lowercase all built-in %{variables} in dune files (#956, @rgrinberg)

- New syntax for naming dependencies: `(deps (:x a b) (:y (glob_files *.c*)))`.
  This replaces the use for `${<}` in dune files. (#950, @diml, @rgrinberg)

- Fix detection of dynamic cycles, which in particular may appear when
  using `(package ..)` dependencies (#988, @diml)

1.0+beta20 (10/04/2018)
-----------------------

- Add a `documentation` stanza. This stanza allows one to attach .mld files to
  opam packages. (#570 @rgrinberg)

- Execute all actions (defined using `(action ..)`) in the context's
  environment. (#623 @rgrinberg)

- Add a `(universe)` special dependency to specify that an action depend on
  everything in the universe. Jbuilder cannot cache the result of an action that
  depend on the universe (#603, fixes #255 @diml)

- Add a `(package <package>)` dependency specification to indicate dependency on
  a whole package. Rules depending on whole package will be executed in an
  environment similar to the one we get once the package is installed (#624,
  @rgrinberg and @diml)

- Don't pass `-runtime-variant _pic` on Windows (#635, fixes #573 @diml)

- Display documentation in alphabetical order. This is relevant to packages,
  libraries, and modules. (#647, fixes #606 @rgrinberg)

- Missing asm in ocaml -config on bytecode only architecture is no longer fatal.
  The same kind of fix is preemptively applied to C compilers being absent.
  (#646, fixes $637 @rgrinberg)

- Use the host's PATH variable when running actions during cross compilation
  (#649, fixes #625 @rgrinberg)

- Fix incorrect include (`-I`) flags being passed to odoc. These flags should be
  directories that include .odoc files, rather than the include flags of the
  libraries. (#652 fixes #651 @rgrinberg)

- Fix a regression introduced by beta19 where the generated merlin
  files didn't include the right `-ppx` flags in some cases (#658
  fixes #657 @diml)

- Fix error message when a public library is defined twice. Before
  jbuilder would raise an uncaught exception (Fixes #661, @diml)

- Fix several cases where `external-lib-deps` was returning too little
  dependencies (#667, fixes #644 @diml)

- Place module list on own line in generated entry point mld (#670 @antron)

- Cosmetic improvements to generated entry point mld (#653 @trefis)

- Remove most useless parentheses from the syntax (#915, @diml)

1.0+beta19.1 (21/03/2018)
-------------------------

- Fix regression introduced by beta19 where duplicate environment variables in
  Unix.environ would cause a fatal error. The first defined environment variable
  is now chosen. (#638 fixed by #640)

- Use ';' as the path separator for OCAMLPATH on Cygwin (#630 fixed by #636
  @diml).

- Use the contents of the `OCAMLPATH` environment variable when not relying on
  `ocamlfind` (#642 @diml)

1.0+beta19 (14/03/2018)
-----------------------

- Ignore errors during the generation of the .merlin (#569, fixes #568 and #51)

- Add a workaround for when a library normally installed by the
  compiler is not installed but still has a META file (#574, fixes
  #563)

- Do not depend on ocamlfind. Instead, hard-code the library path when
  installing from opam (#575)

- Change the default behavior regarding the check for overlaps between
  local and installed libraries. Now even if there is no link time
  conflict, we don't allow an external dependency to overlap with a
  local library, unless the user specifies `allow_overlapping_dependencies`
  in the jbuild file (#587, fixes #562)

- Expose a few more variables in jbuild files: `ext_obj`, `ext_asm`,
  `ext_lib`, `ext_dll` and `ext_exe` as well as `${ocaml-config:XXX}`
  for most variables in the output of `ocamlc -config` (#590)

- Add support for inline and inline expectation tests. The system is
  generic and should support several inline test systems such as
  `ppx_inline_test`, `ppx_expect` or `qtest` (#547)

- Make sure modules in the current directory always have precedence
  over included directories (#597)

- Add support for building executables as object or shared object
  files (#23)

- Add a `best` mode which is native with fallback to byte-code when
  native compilation is not available (#23)

- Fix locations reported in error messages (#609)

- Report error when a public library has a private dependency. Previously, this
  would be silently ignored and install broken artifacts (#607).

- Fix display when output is not a tty (#518)

1.0+beta18.1 (14/03/2018)
-------------------------

- Reduce the number of simultaneously opened fds (#578)

- Always produce an implementation for the alias module, for
  non-jbuilder users (Fix #576)

- Reduce interleaving in the scheduler in an attempt to make Jbuilder
  keep file descriptors open for less long (#586)

- Accept and ignore upcoming new library fields: `ppx.driver`,
  `inline_tests` and `inline_tests.backend` (#588)

- Add a hack to be able to build ppxlib, until beta20 which will have
  generic support for ppx drivers

1.0+beta18 (25/02/2018)
-----------------------

- Fix generation of the implicit alias module with 4.02. With 4.02 it
  must have an implementation while with OCaml >= 4.03 it can be an
  interface only module (#549)

- Let the parser distinguish quoted strings from atoms.  This makes
  possible to use "${v}" to concatenate the list of values provided by
  a split-variable.  Concatenating split-variables with text is also
  now required to be quoted.

- Split calls to ocamldep. Before ocamldep would be called once per
  `library`/`executables` stanza. Now it is called once per file
  (#486)

- Make sure to not pass `-I <stdlib-dir>` to the compiler. It is
  useless and it causes problems in some cases (#488)

- Don't stop on the first error. Before, jbuilder would stop its
  execution after an error was encountered. Now it continues until
  all branches have been explored (#477)

- Add support for a user configuration file (#490)

- Add more display modes and change the default display of
  Jbuilder. The mode can be set from the command line or from the
  configuration file (#490)

- Allow to set the concurrency level (`-j N`) from the configuration file (#491)

- Store artifacts for libraries and executables in separate
  directories. This ensure that Two libraries defined in the same
  directory can't see each other unless one of them depend on the
  other (#472)

- Better support for mli/rei only modules (#489)

- Fix support for byte-code only architectures (#510, fixes #330)

- Fix a regression in `external-lib-deps` introduced in 1.0+beta17
  (#512, fixes #485)

- `@doc` alias will now build only documentation for public libraries. A new
  `@doc-private` alias has been added to build documentation for private
  libraries.

- Refactor internal library management. It should now be possible to
  run `jbuilder build @lint` in Base for instance (#516)

- Fix invalid warning about non-existent directory (#536, fixes #534)

1.0+beta17 (01/02/2018)
-----------------------

- Make jbuilder aware that `num` is an external package in OCaml >= 4.06.0
  (#358)

- `jbuilder exec` will now rebuild the executable before running it if
  necessary. This can be turned off by passing `--no-build` (#345)

- Fix `jbuilder utop` to work in any working directory (#339)

- Fix generation of META synopsis that contains double quotes (#337)

- Add `S .` to .merlin by default (#284)

- Improve `jbuilder exec` to make it possible to execute non public executables.
  `jbuilder exec path/bin` will execute `bin` inside default (or specified)
  context relative to `path`. `jbuilder exec /path` will execute `/path` as
  absolute path but with the context's environment set appropriately. Lastly,
  `jbuilder exec` will change the root as to which paths are relative using the
  `-root` option. (#286)

- Fix `jbuilder rules` printing rules when some binaries are missing (#292)

- Build documentation for non public libraries (#306)

- Fix doc generation when several private libraries have the same name (#369)

- Fix copy# for C/C++ with Microsoft C compiler (#353)

- Add support for cross-compilation. Currently we are supporting the
  opam-cross-x repositories such as
  [opam-cross-windows](https://github.com/whitequark/opam-cross-windows)
  (#355)

- Simplify generated META files: do not generate the transitive
  closure of dependencies in META files (#405)

- Deprecated `${!...}`: the split behavior is now a property of the
  variable. For instance `${CC}`, `${^}`, `${read-lines:...}` all
  expand to lists unless used in the middle of a longer atom (#336)

- Add an `(include ...)` stanza allowing one to include another
  non-generated jbuild file in the current file (#402)

- Add a `(diff <file1> <file2>)` action allowing to diff files and
  promote generated files in case of mismatch (#402, #421)

- Add `jbuilder promote` and `--auto-promote` to promote files (#402,
  #421)

- Report better errors when using `(glob_files ...)` with a directory
  that doesn't exist (#413, Fix #412)

- Jbuilder now properly handles correction files produced by
  ppx_driver. This allows to use `[@@deriving_inline]` in .ml/.mli
  files. This require `ppx_driver >= v0.10.2` to work properly (#415)

- Make jbuilder load rules lazily instead of generating them all
  eagerly. This speeds up the initial startup time of jbuilder on big
  workspaces (#370)

- Now longer generate a `META.pkg.from-jbuilder` file. Now the only
  way to customize the generated `META` file is through
  `META.pkg.template`. This feature was unused and was making the code
  complicated (#370)

- Remove read-only attribute on Windows before unlink (#247)

- Use /Fo instead of -o when invoking the Microsoft C compiler to eliminate
  deprecation warning when compiling C++ sources (#354)

- Add a mode field to `rule` stanzas:
  + `(mode standard)` is the default
  + `(mode fallback)` replaces `(fallback)`
  + `(mode promote)` means that targets are copied to the source tree
  after the rule has completed
  + `(mode promote-until-clean)` is the same as `(mode promote)` except
  that `jbuilder clean` deletes the files copied to the source tree.
  (#437)

- Add a flag `--ignore-promoted-rules` to make jbuilder ignore rules
  with `(mode promote)`. `-p` implies `--ignore-promoted-rules` (#437)

- Display a warning for invalid lines in jbuild-ignore (#389)

- Always build `boot.exe` as a bytecode program. It makes the build of
  jbuilder faster and fix the build on some architectures (#463, fixes #446)

- Fix bad interaction between promotion and incremental builds on OSX
  (#460, fix #456)

1.0+beta16 (05/11/2017)
-----------------------

- Fix build on 32-bit OCaml (#313)

1.0+beta15 (04/11/2017)
-----------------------

- Change the semantic of aliases: there are no longer aliases that are
  recursive such as `install` or `runtest`. All aliases are
  non-recursive. However, when requesting an alias from the command
  line, this request the construction of the alias in the specified
  directory and all its children recursively. This allows users to get
  the same behavior as previous recursive aliases for their own
  aliases, such as `example`. Inside jbuild files, one can use `(deps
  (... (alias_rec xxx) ...))` to get the same behavior as on the
  command line. (#268)

- Include sub libraries that have a `.` in the generated documentation index
  (#280).

- Fix "up" links to the top-level index in the odoc generated documentation
  (#282).

- Fix `ARCH_SIXTYFOUR` detection for OCaml 4.06.0 (#303)

1.0+beta14 (11/10/2017)
-----------------------

- Add (copy_files <glob>) and (copy_files# <glob>) stanzas. These
  stanzas setup rules for copying files from a sub-directory to the
  current directory. This provides a reasonable way to support
  multi-directory library/executables in jbuilder (#35, @bobot)

- An empty `jbuild-workspace` file is now interpreted the same as one
  containing just `(context default)`

- Better support for on-demand utop toplevels on Windows and when the
  library has C stubs

- Print `Entering directory '...'` when the workspace root is not the
  current directory. This allows Emacs and Vim to know where relative
  filenames should be interpreted from. Fixes #138

- Fix a bug related to `menhir` stanzas: `menhir` stanzas with a
  `merge_into` field that were in `jbuild` files in sub-directories
  where incorrectly interpreted (#264)

- Add support for locks in actions, for tests that can't be run
  concurrently (#263)

- Support `${..}` syntax in the `include` stanza. (#231)

1.0+beta13 (05/09/2017)
-----------------------

- Generate toplevel html index for documentation (#224, @samoht)

- Fix recompilation of native artifacts. Regression introduced in the last
  version (1.0+beta12) when digests replaces timestamps for checking staleness
  (#238, @dra27)

1.0+beta12 (18/08/2017)
-----------------------

- Fix the quoting of `FLG` lines in generated `.merlin` files (#200,
  @mseri)

- Use the full path of archive files when linking. Before jbuilder
  would do: `-I <path> file.cmxa`, now it does `-I <path>
  <path>/file.cmxa`. Fixes #118 and #177

- Use an absolute path for ppx drivers in `.merlin` files. Merlin
  <3.0.0 used to run ppx commands from the directory where the
  `.merlin` was present but this is no longer the case

- Allow to use `jbuilder install` in contexts other than opam; if
  `ocamlfind` is present in the `PATH` and the user didn't pass
  `--prefix` or `--libdir` explicitly, use the output of `ocamlfind
  printconf destdir` as destination directory for library files (#179,
  @bobot)

- Allow `(:include ...)` forms in all `*flags` fields (#153, @dra27)

- Add a `utop` subcommand. Running `jbuilder utop` in a directory
  builds and executes a custom `utop` toplevel with all libraries
  defined in the current directory (#183, @rgrinberg)

- Do not accept `per_file` anymore in `preprocess` field. `per_file`
  was renamed `per_module` and it is planned to reuse `per_file` for
  another purpose

- Warn when a file is both present in the source tree and generated by
  a rule. Before, jbuilder would silently ignore the rule. One now has
  to add a field `(fallback)` to custom rules to keep the current
  behavior (#218)

- Get rid of the `deprecated-ppx-method` findlib package for ppx
  rewriters (#222, fixes #163)

- Use digests (MD5) of files contents to detect changes rather than
  just looking at the timestamps. We still use timestamps to avoid
  recomputing digests. The performance difference is negligible and we
  avoid more useless recompilations, especially when switching branches
  for instance (#209, fixes #158)

1.0+beta11 (21/07/2017)
-----------------------

- Fix the error message when there are more than one `<package>.opam`
  file for a given package

- Report an error when in a wrapped library, a module that is not the
  toplevel module depends on the toplevel module. This doesn't make as
  such a module would in theory be inaccessible from the outside

- Add `${SCOPE_ROOT}` pointing to the root of the current scope, to
  fix some misuses of `${ROOT}`

- Fix useless hint when all missing dependencies are optional (#137)

- Fix a bug preventing one from generating `META.pkg.template` with a
  custom rule (#190)

- Fix compilation of reason projects: .rei files where ignored and
  caused the build to fail (#184)

1.0+beta10 (08/06/2017)
-----------------------

- Add a `clean` subcommand (@rdavison, #89)

- Add support for generating API documentation with odoc (#74)

- Don't use unix in the bootstrap script, to avoid surprises with
  Cygwin

- Improve the behavior of `jbuilder exec` on Windows

- Add a `--no-buffer` option to see the output of commands in
  real-time. Should only be used with `-j1`

- Deprecate `per_file` in preprocessing specifications and
  rename it `per_module`

- Deprecate `copy-and-add-line-directive` and rename it `copy#`

- Remove the ability to load arbitrary libraries in jbuild file in
  OCaml syntax. Only `unix` is supported since a few released packages
  are using it. The OCaml syntax might eventually be replaced by a
  simpler mechanism that plays better with incremental builds

- Properly define and implement scopes

- Inside user actions, `${^}` now includes files matches by
  `(glob_files ...)` or `(file_recursively_in ...)`

- When the dependencies and targets of a rule can be inferred
  automatically, you no longer need to write them: `(rule (copy a b))`

- Inside `(run ...)`, `${xxx}` forms that expands to lists can now be
  split across multiple arguments by adding a `!`: `${!xxx}`. For
  instance: `(run foo ${!^})`

- Add support for using the contents of a file inside an action:
  - `${read:<file>}`
  - `${read-lines:<file>}`
  - `${read-strings:<file>}` (same as `read-lines` but lines are
    escaped using OCaml convention)

- When exiting prematurely because of a failure, if there are other
  background processes running and they fail, print these failures

- With msvc, `-lfoo` is transparently replaced by `foo.lib` (@dra27, #127)

- Automatically add the `.exe` when installing executables on Windows
  (#123)

- `(run <prog> ...)` now resolves `<prog>` locally if
  possible. i.e. `(run ${bin:prog} ...)` and `(run prog ...)` behave
  the same. This seems like the right default

- Fix a bug where `jbuild rules` would crash instead of reporting a
  proper build error

- Fix a race condition in future.ml causing jbuilder to crash on
  Windows in some cases (#101)

- Fix a bug causing ppx rewriter to not work properly when using
  multiple build contexts (#100)

- Fix .merlin generation: projects in the same workspace are added to
  merlin's source path, so "locate" works on them.

1.0+beta9 (19/05/2017)
----------------------

- Add support for building Reason projects (@rgrinberg, #58)

- Add support for building javascript with js-of-ocaml (@hhugo, #60)

- Better support for topkg release workflow. See
  [topkg-jbuilder](https://github.com/diml/topkg-jbuilder) for more
  details

- Port the manual to rst and setup a jbuilder project on
  readthedocs.org (@rgrinberg, #78)

- Hint for mistyped targets. Only suggest correction on the basename
  for now, otherwise it's slow when the workspace is big

- Add a `(package ...)` field for aliases, so that one can restrict
  tests to a specific package (@rgrinberg, #64)

- Fix a couple of bugs on Windows:
  + fix parsing of end of lines in some cases
  + do not take the case into account when comparing environment
    variable names

- Add AppVeyor CI

- Better error message in case a chain of dependencies *crosses* the
  installed world

- Better error messages for invalid dependency list in jbuild files

- Several improvements/fixes regarding the handling of findlib packages:
  + Better error messages when a findlib package is unavailable
  + Don't crash when an installed findlib package has missing
    dependencies
  + Handle the findlib alternative directory layout which is still
    used by a few packages

- Add `jbuilder installed-libraries --not-available` explaining why
  some libraries are not available

- jbuilder now records dependencies on files of external
  libraries. This mean that when you upgrade a library, jbuilder will
  know what need to be rebuilt.

- Add a `jbuilder rules` subcommand to dump internal compilation
  rules, mostly for debugging purposes

- Ignore all directories starting with a `.` or `_`. This seems to be
  a common pattern:
  - `.git`, `.hg`, `_darcs`
  - `_build`
  - `_opam` (opam 2 local switches)

- Fix the hint for `jbuilder external-lib-deps` (#72)

- Do not require `ocamllex` and `ocamlyacc` to be at the same location
  as `ocamlc` (#75)

1.0+beta8 (17/04/2017)
----------------------

- Added `${lib-available:<library-name>}` which expands to `true` or
  `false` with the same semantic as literals in `(select ...)` stanzas

- Remove hard-coded knowledge of a few specific ppx rewriters to ease
  maintenance moving forward

- Pass the library name to ppx rewriters via the `library-name` cookie

- Fix: make sure the action working directory exist before running it

1.0+beta7 (12/04/2017)
----------------------

- Make the output quieter by default and add a `--verbose` argument
  (@stedolan, #40)

- Various documentation fixes (@adrieng, #41)

- Make `@install` the default target when no targets are specified
  (@stedolan, #47)

- Add predefined support for menhir, similar to ocamlyacc support
  (@rgrinberg, #42)

- Add internal support for sandboxing actions and sandbox the build of
  the alias module with 4.02 to workaround the compiler trying to read
  the cmi of the aliased modules

- Allow to disable dynlink support for libraries via `(no_dynlink)`
  (#55)

- Add a -p/--for-release-of-packages command line argument to simplify
  the jbuilder invocation in opam files and make it more future proof
  (#52)

- Fix the lookup of the executable in `jbuilder exec foo`. Before,
  even if `foo` was to be installed, the freshly built version wasn't
  selected

- Don't generate a `exists_if ...` lines in META files. These are
  useless sine the META files are auto-generated

1.0+beta6 (29/03/2017)
----------------------

- Add an `(executable ...)` stanza for single executables (#33)

- Add a `(package ...)` and `(public_name <name>)/(public_names
   (<names))` to `executable/executables` stanzas to make it easier to
  install executables (#33)

- Fix a bug when using specific rewriters that jbuilder knows about
  without `ppx_driver.runner` (#37). These problem should go away
  soon when we start using `--cookie`

- Fix the interpretation of META files when there is more than one
  applicable assignment. Before this fix, the one with the lowest
  number of formal predicates was selected instead of the one with the
  biggest number of formal predicates

1.0+beta5 (22/03/2017)
----------------------

- When `ocamlfind` is present in the `PATH`, do not attempt to call
  `opam config var lib`

- Make sure the build of jbuilder itself never calls `ocamlfind` or
  `opam`

- Better error message when a jbuild file in OCaml syntax forgets to
  call `Jbuild_plugin.V*.send`

- Added examples of use

- Don't drop inline tests/benchmarks by default

1.0+beta4 (20/03/2017)
----------------------

- Improve error messages about invalid/missing pkg.opam files

- Ignore all errors while running `ocamlfind printconf path`

1.0+beta3 (15/03/2017)
----------------------

- Print optional dependencies as optional in the output of `jbuilder
   external-lib-deps --missing`

- Added a few forms to the DSL:
  - `with-{stderr,outputs}-to`
  - `ignore-{stdout,stderr,outputs}`
- Added `${null}` which expands to `/dev/null` on Unix and `NUL` on
  Windows

- Improve the doc generated by `odoc` for wrapped libraries

- Improve the error reported when an installed package depends on a
  library that is not installed

- Documented `(files_recursively_in ...)`

- Added black box tests

- Fix a bug where `jbuilder` would crash when there was no
  `<package>.opam` file

- Fixed a bug where `.merlin` files where not generated at the root of
  the workspace (#20)

- Fix a bug where a `(glob_files ...)` would cause other dependencies
  to be ignored

- Fix the generated `ppx(...)` line in `META` files

- Fix `(optional)` when a ppx runtime dependency is not available
  (#24)

- Do not crash when an installed package that we don't need has
  missing dependencies (#25)

1.0+beta2 (10/03/2017)
----------------------

- Simplified the rules for finding the root of the workspace as the
  old ones were often picking up the home directory. New rules are:
  + look for a `jbuild-workspace` file in parent directories
  + look for a `jbuild-workspace*` file in parent directories
  + use the current directory
- Fixed the expansion of `${ROOT}` in actions

- Install `quick-start.org` in the documentation directory

- Add a few more things in the log file to help debugging

1.0+beta1 (07/03/2017)
----------------------

- Added a manual

- Support incremental compilation

- Switched the CLI to cmdliner and added a `build` command (#5, @rgrinberg)

- Added a few commands:
  + `runtest`
  + `install`
  + `uninstall`
  + `installed-libraries`
  + `exec`: execute a command in an environment similar to what you
    would get after `jbuilder install`
- Removed the `build-package` command in favor of a `--only-packages`
  option that is common to all commands

- Automatically generate `.merlin` files (#2, @rdavison)

- Improve the output of jbuilder, in particular don't mangle the
  output of commands when using `-j N` with `N > 1`

- Generate a log in `_build/log`

- Versioned the jbuild format and added a first stable version. You
  should now put `(jbuilder_version 1)` in a `jbuild` file at the root
  of your project to ensure forward compatibility

- Switch from `ppx_driver` to `ocaml-migrate-parsetree.driver`. In
  order to use ppx rewriters with Jbuilder, they need to use
  `ocaml-migrate-parsetree.driver`

- Added support for aliases (#7, @rgrinberg)

- Added support for compiling against multiple opam switch
  simultaneously by writing a `jbuild-worspace` file

- Added support for OCaml 4.02.3

- Added support for architectures that don't have natdynlink

- Search the root according to the rules described in the manual
  instead of always using the current directory

- extended the action language to support common actions without using
  a shell:
  + `(with-stdout-to <file> <DSL>)`
  + `(copy <src> <dst>)`
  + ...

- Removed all implicit uses of bash or the system shell. Now one has
  to write explicitly `(bash "...")` or `(system "...")`

- Generate meaningful versions in `META` files

- Strengthen the scope of a package. Jbuilder knows about package
  `foo` only in the sub-tree starting from where `foo.opam` lives

0.1.alpha1 (04/12/2016)
-----------------------

First release<|MERGE_RESOLUTION|>--- conflicted
+++ resolved
@@ -13,12 +13,10 @@
 
 - Make `dune rules -m` output a valid makefile (#1293, @diml)
 
-<<<<<<< HEAD
+- Expand variables in `(targets ..)` field (#1301, fix #1189, @nojb)
+
 - Fix a race condition on Windows that was introduced in 1.2.0
   (#1304, fix #1303, @diml)
-=======
-- Expand variables in `(targets ..)` field (#1301, fix #1189, @nojb)
->>>>>>> 20c8f581
 
 1.2.1 (17/09/2018)
 ------------------
