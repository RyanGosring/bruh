--- conflicted
+++ resolved
@@ -3,9 +3,8 @@
 
 - Ignore errors during the generation of the .merlin (#569, fixes #568 and #51)
 
-<<<<<<< HEAD
 - Reduce the number of simultaneously opened fds (#578)
-=======
+
 - Add a workaround for when a library normally installed by the
   compiler is not installed but still has a META file (#574, fixes
   #563)
@@ -28,7 +27,6 @@
 - Expose a few more variables in jbuild files: `ext_obj`, `ext_asm`,
   `ext_lib`, `ext_dll` and `ext_exe` as well as `${ocaml-config:XXX}`
   for most variables in the output of `ocamlc -config` (#590)
->>>>>>> b029d32d
 
 1.0+beta18 (25/02/2018)
 -----------------------
