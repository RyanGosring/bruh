next
----

- Ignore errors during the generation of the .merlin (#569, fixes #568 and #51)

- Add a workaround for when a library normally installed by the
  compiler is not installed but still has a META file (#574, fixes
  #563)

- Do not depend on ocamlfind. Instead, hard-code the library path when
  installing from opam (#575)

- Reduce interleaving in the scheduler in an attempt to make Jbuilder
  keep file descriptors open for less long (#586)

- Accept and ignore `ppx.driver` fields in library stanzas, in
  preparation for the generic ppx driver system (#588)

- Change the default behavior regarding the check for overlaps between
  local and installed libraries. Now even if there is no link time
  conflict, we don't allow an external dependency to overlap with a
  local library, unless the user specifies `allow_overlapping_dependencies`
  in the jbuild file (#587, fixes #562)

- Expose a few more variables in jbuild files: `ext_obj`, `ext_asm`,
<<<<<<< HEAD
  `ext_lib`, `ext_dll` and `ext_exe`, `bytecomp_c_libraries` and
  `native_c_libraries` (#590)
=======
  `ext_lib`, `ext_dll` and `ext_exe` as well as `${ocaml-config:XXX}`
  for most variables in the output of `ocamlc -config` (#590)
>>>>>>> b029d32d

1.0+beta18 (25/02/2018)
-----------------------

- Fix generation of the implicit alias module with 4.02. With 4.02 it
  must have an implementation while with OCaml >= 4.03 it can be an
  interface only module (#549)

- Let the parser distinguish quoted strings from atoms.  This makes
  possible to use "${v}" to concatenate the list of values provided by
  a split-variable.  Concatenating split-variables with text is also
  now required to be quoted.

- Split calls to ocamldep. Before ocamldep would be called once per
  `library`/`executables` stanza. Now it is called once per file
  (#486)

- Make sure to not pass `-I <stdlib-dir>` to the compiler. It is
  useless and it causes problems in some cases (#488)

- Don't stop on the first error. Before, jbuilder would stop its
  execution after an error was encountered. Now it continues until
  all branches have been explored (#477)

- Add supprot for a user configuration file (#490)

- Add more display modes and change the default display of
  Jbuilder. The mode can be set from the command line or from the
  configuration file (#490)

- Allow to set the concurency level (`-j N`) from the configuration
  file (#491)

- Store artifacts for libraries and executables in separate
  directories. This ensure that Two libraries defined in the same
  directory can't see each other unless one of them depend on the
  other (#472)

- Better support for mli/rei only modules (#489)

- Fix support for byte-code only architectures (#510, fixes #330)

- Fix a regression in `external-lib-deps` introduced in 1.0+beta17
  (#512, fixes #485)

- `@doc` alias will now build only documentation for public libraries. A new
  `@doc-private` alias has been added to build documentation for private
  libraries.

- Refactor internal library management. It should now be possible to
  run `jbuilder build @lint` in Base for instance (#516)

- Fix invalid warning about non-existent direcotry (#536, fixes #534)

1.0+beta17 (01/02/2018)
-----------------------

- Make jbuilder aware that `num` is an external package in OCaml >= 4.06.0
  (#358)

- `jbuilder exec` will now rebuild the executable before running it if
  necessary. This can be turned off by passing `--no-build` (#345)

- Fix `jbuilder utop` to work in any working directory (#339)

- Fix generation of META synopsis that contains double quotes (#337)

- Add `S .` to .merlin by default (#284)

- Improve `jbuilder exec` to make it possible to execute non public executables.
  `jbuilder exec path/bin` will execute `bin` inside default (or specified)
  context relative to `path`. `jbuilder exec /path` will execute `/path` as
  absolute path but with the context's environment set appropriately. Lastly,
  `jbuilder exec` will change the root as to which paths are relative using the
  `-root` option. (#286)

- Fix `jbuilder rules` printing rules when some binaries are missing (#292)

- Build documentation for non public libraries (#306)

- Fix doc generation when several private libraries have the same name (#369)

- Fix copy# for C/C++ with Microsoft C compiler (#353)

- Add support for cross-compilation. Currently we are supporting the
  opam-cross-x repositories such as
  [opam-cross-windows](https://github.com/whitequark/opam-cross-windows)
  (#355)

- Simplify generated META files: do not generate the transitive
  closure of dependencies in META files (#405)

- Deprecated `${!...}`: the split behavior is now a property of the
  variable. For instance `${CC}`, `${^}`, `${read-lines:...}` all
  expand to lists unless used in the middle of a longer atom (#336)

- Add an `(include ...)` stanza allowing one to include another
  non-generated jbuild file in the current file (#402)

- Add a `(diff <file1> <file2>)` action allowing to diff files and
  promote generated files in case of mismatch (#402, #421)

- Add `jbuilder promote` and `--auto-promote` to promote files (#402,
  #421)

- Report better errors when using `(glob_files ...)` with a directory
  that doesn't exist (#413, Fix #412)

- Jbuilder now properly handles correction files produced by
  ppx_driver. This allows to use `[@@deriving_inline]` in .ml/.mli
  files. This require `ppx_driver >= v0.10.2` to work properly (#415)

- Make jbuilder load rules lazily instead of generating them all
  eagerly. This speeds up the initial startup time of jbuilder on big
  workspaces (#370)

- Now longer generate a `META.pkg.from-jbuilder` file. Now the only
  way to customise the generated `META` file is through
  `META.pkg.template`. This feature was unused and was making the code
  complicated (#370)

- Remove read-only attribute on Windows before unlink (#247)

- Use /Fo instead of -o when invoking the Microsoft C compiler to eliminate
  deprecation warning when compiling C++ sources (#354)

- Add a mode field to `rule` stanzas:
  + `(mode standard)` is the default
  + `(mode fallback)` replaces `(fallback)`
  + `(mode promote)` means that targets are copied to the source tree
  after the rule has completed
  + `(mode promote-until-clean)` is the same as `(mode promote)` except
  that `jbuilder clean` deletes the files copied to the source tree.
  (#437)

- Add a flag `--ignore-promoted-rules` to make jbuilder ignore rules
  with `(mode promote)`. `-p` implies `--ignore-promoted-rules` (#437)

- Display a warning for invalid lines in jbuild-ignore (#389)

- Always build `boot.exe` as a bytecode program. It makes the build of
  jbuilder faster and fix the build on some architectures (#463, fixes #446)

- Fix bad interaction between promotion and incremental builds on OSX
  (#460, fix #456)

1.0+beta16 (05/11/2017)
-----------------------

- Fix build on 32-bit OCaml (#313)

1.0+beta15 (04/11/2017)
-----------------------

- Change the semantic of aliases: there are no longer aliases that are
  recursive such as `install` or `runtest`. All aliases are
  non-recursive. However, when requesting an alias from the command
  line, this request the construction of the alias in the specified
  directory and all its children recursively. This allows users to get
  the same behavior as previous recursive aliases for their own
  aliases, such as `example`. Inside jbuild files, one can use `(deps
  (... (alias_rec xxx) ...))` to get the same behavior as on the
  command line. (#268)

- Include sub libraries that have a `.` in the generated documentation index
  (#280).

- Fix "up" links to the top-level index in the odoc generated documentation
  (#282).

- Fix `ARCH_SIXTYFOUR` detection for OCaml 4.06.0 (#303)

1.0+beta14 (11/10/2017)
-----------------------

- Add (copy_files <glob>) and (copy_files# <glob>) stanzas. These
  stanzas setup rules for copying files from a sub-directory to the
  current directory. This provides a reasonable way to support
  multi-directory library/executables in jbuilder (#35, Francois Bobot)

- An empty `jbuild-workspace` file is now interpreted the same as one
  containing just `(context default)`

- Better support for on-demand utop toplevels on Windows and when the
  library has C stubs

- Print `Entering directory '...'` when the workspace root is not the
  current directory. This allows Emacs and Vim to know where relative
  filenames should be interpreted from. Fixes #138

- Fix a bug related to `menhir` stanzas: `menhir` stanzas with a
  `merge_into` field that were in `jbuild` files in sub-directories
  where incorectly interpreted (#264)

- Add support for locks in actions, for tests that can't be run
  concurrently (#263)

- Support `${..}` syntax in the `include` stanza. (#231)

1.0+beta13 (05/09/2017)
-----------------------

- Generate toplevel html index for documentation (#224, Thomas Gazagnaire)

- Fix recompilation of native artifacts. Regression introduced in the last
  version (1.0+beta12) when digests replaces timestamps for checking staleness
  (#238, David Allsopp)

1.0+beta12 (18/08/2017)
-----------------------

- Fix the quoting of `FLG` lines in generated `.merlin` files (#200,
  Marcello Seri)

- Use the full path of archive files when linking. Before jbuilder
  would do: `-I <path> file.cmxa`, now it does `-I <path>
  <path>/file.cmxa`. Fixes #118 and #177

- Use an absolute path for ppx drivers in `.merlin` files. Merlin
  <3.0.0 used to run ppx commands from the directory where the
  `.merlin` was present but this is no longer the case

- Allow to use `jbuilder install` in contexts other than opam; if
  `ocamlfind` is present in the `PATH` and the user didn't pass
  `--prefix` or `--libdir` explicitly, use the output of `ocamlfind
  printconf destdir` as destination directory for library files (#179,
  Francois Bobot)

- Allow `(:include ...)` forms in all `*flags` fields (#153, David
  Allsopp)

- Add a `utop` subsommand. Running `jbuilder utop` in a directory
  builds and executes a custom `utop` toplevel with all libraries
  defined in the current directory (#183, Rudi Grinberg)

- Do not accept `per_file` anymore in `preprocess` field. `per_file`
  was renamed `per_module` and it is planned to reuse `per_file` for
  another purpose

- Warn when a file is both present in the source tree and generated by
  a rule. Before, jbuilder would silently ignore the rule. One now has
  to add a field `(fallback)` to custom rules to keep the current
  behavior (#218)

- Get rid of the `deprecated-ppx-method` findlib package for ppx
  rewriters (#222, fixes #163)

- Use digests (MD5) of files contents to detect changes rather than
  just looking at the timestamps. We still use timestamps to avoid
  recomputing digests. The performance difference is negligible and we
  avoid more useless recompilations, especially when switching branches
  for instance (#209, fixes #158)

1.0+beta11 (21/07/2017)
-----------------------

- Fix the error message when there are more than one `<package>.opam`
  file for a given pacakge

- Report an error when in a wrapped library, a module that is not the
  toplevel module depends on the toplevel module. This doesn't make as
  such a module would in theory be inaccessible from the outside

- Add `${SCOPE_ROOT}` pointing to the root of the current scope, to
  fix some misuses of `${ROOT}`

- Fix useless hint when all missing dependencies are optional (#137)

- Fix a bug preventing one from generating `META.pkg.template` with a
  custom rule (#190)

- Fix compilation of reason projects: .rei files where ignored and
  caused the build to fail (#184)

1.0+beta10 (08/06/2017)
-----------------------

- Add a `clean` subcommand (Richard Davison, #89)

- Add support for generating API documentation with odoc (#74)

- Don't use unix in the bootstrap script, to avoid surprises with
  Cygwin

- Improve the behavior of `jbuilder exec` on Windows

- Add a `--no-buffer` option to see the output of commands in
  real-time. Should only be used with `-j1`

- Deprecate `per_file` in preprocessing specifications and
  rename it `per_module`

- Deprecate `copy-and-add-line-directive` and rename it `copy#`

- Remove the ability to load arbitrary libraries in jbuild file in
  OCaml syntax. Only `unix` is supported since a few released packages
  are using it. The OCaml syntax might eventually be replaced by a
  simpler mechanism that plays better with incremental builds

- Properly define and implement scopes

- Inside user actions, `${^}` now includes files matches by
  `(glob_files ...)` or `(file_recursively_in ...)`

- When the dependencies and targets of a rule can be inferred
  automatically, you no longer need to write them: `(rule (copy a b))`

- Inside `(run ...)`, `${xxx}` forms that expands to lists can now be
  split across multiple arguments by adding a `!`: `${!xxx}`. For
  instance: `(run foo ${!^})`

- Add support for using the contents of a file inside an action:
  - `${read:<file>}`
  - `${read-lines:<file>}`
  - `${read-strings:<file>}` (same as `read-lines` but lines are
    escaped using OCaml convention)

- When exiting prematurely because of a failure, if there are other
  background processes running and they fail, print these failures

- With msvc, `-lfoo` is transparently replaced by `foo.lib` (David
  Allsopp, #127)

- Automatically add the `.exe` when installing executables on Windows
  (#123)

- `(run <prog> ...)` now resolves `<prog>` locally if
  possible. i.e. `(run ${bin:prog} ...)` and `(run prog ...)` behave
  the same. This seems like the right default

- Fix a bug where `jbuild rules` would crash instead of reporting a
  proper build error

- Fix a race condition in future.ml causing jbuilder to crash on
  Windows in some cases (#101)

- Fix a bug causing ppx rewriter to not work properly when using
  multiple build contexts (#100)

- Fix .merlin generation: projects in the same workspace are added to
  merlin's source path, so "locate" works on them.

1.0+beta9 (19/05/2017)
----------------------

- Add support for building Reason projects (Rudi Grinberg, #58)

- Add support for building javascript with js-of-ocaml (Hugo Heuzard,
  #60)

- Better support for topkg release workflow. See
  [topkg-jbuilder](https://github.com/diml/topkg-jbuilder) for more
  details

- Port the manual to rst and setup a jbuilder project on
  readthedocs.org (Rudi Grinberg, #78)

- Hint for mistyped targets. Only suggest correction on the basename
  for now, otherwise it's slow when the workspace is big

- Add a `(package ...)` field for aliases, so that one can restrict
  tests to a specific package (Rudi Grinberg, #64)

- Fix a couple of bugs on Windows:
  + fix parsing of end of lines in some cases
  + do not take the case into account when comparing environment
    variable names

- Add AppVeyor CI

- Better error message in case a chain of dependencies *crosses* the
  installed world

- Better error messages for invalid dependency list in jbuild files

- Severel improvements/fixes regarding the handling of findlib packages:
  + Better error messages when a findlib package is unavailable
  + Don't crash when an installed findlib package has missing
    dependencies
  + Handle the findlib alternative directory layout which is still
    used by a few packages

- Add `jbuilder installed-libraries --not-available` explaining why
  some libraries are not available

- jbuilder now records dependencies on files of external
  libraries. This mean that when you upgrade a library, jbuilder will
  know what need to be rebuilt.

- Add a `jbuilder rules` subcommand to dump internal compilation
  rules, mostly for debugging purposes

- Ignore all directories starting with a `.` or `_`. This seems to be
  a common pattern:
  - `.git`, `.hg`, `_darcs`
  - `_build`
  - `_opam` (opam 2 local switches)

- Fix the hint for `jbuilder external-lib-deps` (#72)

- Do not require `ocamllex` and `ocamlyacc` to be at the same location
  as `ocamlc` (#75)

1.0+beta8 (17/04/2017)
----------------------

- Added `${lib-available:<library-name>}` which expands to `true` or
  `false` with the same semantic as literals in `(select ...)` stanzas

- Remove hard-coded knowledge of a few specific ppx rewriters to ease
  maintenance moving forward

- Pass the library name to ppx rewriters via the `library-name` cookie

- Fix: make sure the action working directory exist before running it

1.0+beta7 (12/04/2017)
----------------------

- Make the output quieter by default and add a `--verbose` argument
  (Stephen Dolan, #40)

- Various documentation fixes (Adrien Guatto, #41)

- Make `@install` the default target when no targets are specified
  (Stephen Dolan, #47)

- Add predefined support for menhir, similar to ocamlyacc support
  (Rudi Grinberg, #42)

- Add internal support for sandboxing actions and sandbox the build of
  the alias module with 4.02 to workaround the compiler trying to read
  the cmi of the aliased modules

- Allow to disable dynlink support for libraries via `(no_dynlink)`
  (#55)

- Add a -p/--for-release-of-packages command line argument to simplify
  the jbuilder invocation in opam files and make it more future proof
  (#52)

- Fix the lookup of the executable in `jbuilder exec foo`. Before,
  even if `foo` was to be installed, the freshly built version wasn't
  selected

- Don't generate a `exists_if ...` lines in META files. These are
  useless sine the META files are auto-generated

1.0+beta6 (29/03/2017)
----------------------

- Add an `(executable ...)` stanza for single executables (#33)

- Add a `(package ...)` and `(public_name <name>)/(public_names
   (<names))` to `executable/executables` stanzas to make it easier to
  install executables (#33)

- Fix a bug when using specific rewriters that jbuilder knows about
  without `ppx_driver.runner` (#37). These problem should go away
  soon when we start using `--cookie`

- Fix the interpretation of META files when there is more than one
  applicable assignment. Before this fix, the one with the lowest
  number of formal predicates was selected instead of the one with the
  biggest number of formal predicates

1.0+beta5 (22/03/2017)
----------------------

- When `ocamlfind` is present in the `PATH`, do not attempt to call
  `opam config var lib`

- Make sure the build of jbuilder itself never calls `ocamlfind` or
  `opam`

- Better error message when a jbuild file in OCaml syntax forgets to
  call `Jbuild_plugin.V*.send`

- Added examples of use

- Don't drop inline tests/benchmarks by default

1.0+beta4 (20/03/2017)
----------------------

- Improve error messages about invalid/missing pkg.opam files

- Ignore all errors while running `ocamlfind printconf path`

1.0+beta3 (15/03/2017)
----------------------

- Print optional dependencies as optional in the output of `jbuilder
   external-lib-deps --missing`

- Added a few forms to the DSL:
  - `with-{stderr,outputs}-to`
  - `ignore-{stdout,stderr,outputs}`
- Added `${null}` which expands to `/dev/null` on Unix and `NUL` on
  Windows

- Improve the doc generated by `odoc` for wrapped libraries

- Improve the error reported when an installed package depends on a
  library that is not installed

- Documented `(files_recursively_in ...)`

- Added black box tests

- Fix a bug where `jbuilder` would crash when there was no
  `<package>.opam` file

- Fixed a bug where `.merlin` files where not generated at the root of
  the workspace (#20)

- Fix a bug where a `(glob_files ...)` would cause other dependencies
  to be ignored

- Fix the generated `ppx(...)` line in `META` files

- Fix `(optional)` when a ppx runtime dependency is not available
  (#24)

- Do not crash when an installed package that we don't need has
  missing dependencies (#25)

1.0+beta2 (10/03/2017)
----------------------

- Simplified the rules for finding the root of the workspace as the
  old ones were often picking up the home directory. New rules are:
  + look for a `jbuild-workspace` file in parent directories
  + look for a `jbuild-workspace*` file in parent directories
  + use the current directory
- Fixed the expansion of `${ROOT}` in actions

- Install `quick-start.org` in the documentation directory

- Add a few more things in the log file to help debugging

1.0+beta1 (07/03/2017)
----------------------

- Added a manual

- Support incremental compilation

- Switched the CLI to cmdliner and added a `build` command (#5, Rudi
  Grinberg)

- Added a few commands:
  + `runtest`
  + `install`
  + `uninstall`
  + `installed-libraries`
  + `exec`: execute a command in an environment similar to what you
    would get after `jbuilder install`
- Removed the `build-package` command in favor of a `--only-packages`
  option that is common to all commands

- Automatically generate `.merlin` files (#2, Richard Davison)

- Improve the output of jbuilder, in particular don't mangle the
  output of commands when using `-j N` with `N > 1`

- Generate a log in `_build/log`

- Versioned the jbuild format and added a first stable version. You
  should now put `(jbuilder_version 1)` in a `jbuild` file at the root
  of your project to ensure forward compatibility

- Switch from `ppx_driver` to `ocaml-migrate-parsetree.driver`. In
  order to use ppx rewriters with Jbuilder, they need to use
  `ocaml-migrate-parsetree.driver`

- Added support for aliases (#7, Rudi Grinberg)

- Added support for compiling against multiple opam switch
  simultaneously by writing a `jbuild-worspace` file

- Added support for OCaml 4.02.3

- Added support for architectures that don't have natdynlink

- Search the root according to the rules described in the manual
  instead of always using the current directory

- extended the action language to support common actions without using
  a shell:
  + `(with-stdout-to <file> <DSL>)`
  + `(copy <src> <dst>)`
  + ...

- Removed all implicit uses of bash or the system shell. Now one has
  to write explicitely `(bash "...")` or `(system "...")`

- Generate meaningful versions in `META` files

- Strengthen the scope of a package. Jbuilder knows about package
  `foo` only in the sub-tree starting from where `foo.opam` lives

0.1.alpha1 (04/12/2016)
-----------------------

First release<|MERGE_RESOLUTION|>--- conflicted
+++ resolved
@@ -23,13 +23,8 @@
   in the jbuild file (#587, fixes #562)
 
 - Expose a few more variables in jbuild files: `ext_obj`, `ext_asm`,
-<<<<<<< HEAD
-  `ext_lib`, `ext_dll` and `ext_exe`, `bytecomp_c_libraries` and
-  `native_c_libraries` (#590)
-=======
   `ext_lib`, `ext_dll` and `ext_exe` as well as `${ocaml-config:XXX}`
   for most variables in the output of `ocamlc -config` (#590)
->>>>>>> b029d32d
 
 1.0+beta18 (25/02/2018)
 -----------------------
