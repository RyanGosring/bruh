--- conflicted
+++ resolved
@@ -15,15 +15,13 @@
   is done to prevent the accidental collision with library dependencies of the
   executable. (#2364, fixes #2292, @rgrinberg)
 
-<<<<<<< HEAD
 - Add a new config option `sandboxing_preference`, the cli argument `--sandbox`,
   and the dep spec `sandbox` in dune language. These let the user control the level of
   sandboxing done by dune per rule and globally. The rule specification takes precedence.
   The global configuration merely specifies the default. 
   (#2213, @aalekseyev)
-=======
+
 - Enable `(explicit_js_mode)` by default. (#1941, @nojb)
->>>>>>> 95bf95cc
 
 1.11.0 (unreleased)
 -------------------
