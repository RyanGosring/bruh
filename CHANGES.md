--- conflicted
+++ resolved
@@ -70,7 +70,6 @@
 - Use /Fo instead of -o when invoking the Microsoft C compiler to eliminate
   deprecation warning when compiling C++ sources (#354)
 
-<<<<<<< HEAD
 - Add a mode field to `rule` stanzas:
   + `(mode standard)` is the default
   + `(mode fallback)` replaces `(fallback)`
@@ -82,9 +81,8 @@
 
 - Add a flag `--ignore-promoted-rules` to make jbuilder ignore rules
   with `(mode promote)`. `-p` implies `--ignore-promoted-rules` (#437)
-=======
+
 - Display a warning for invalid lines in jbuild-ignore (#389)
->>>>>>> 39afb77e
 
 1.0+beta16 (05/11/2017)
 -----------------------
