open Stdune
open Import

(* This command is not yet versioned, but some people are using it in
   non-released tools. If you change the format of the output, please contact:

   - rotor people for "describe workspace"

   - duniverse people for "describe opam-files" *)

let doc = "Describe the workspace."

let man =
  [ `S "DESCRIPTION"
  ; `P
      {|Describe what is in the current workspace in either human or
        machine readable form.

        By default, this command output a human readable description of
        the current workspace. This output is aimed at human and is not
        suitable for machine processing. In particular, it is not versioned.

        If you want to interpret the output of this command from a program,
        you must use the $(b,--format) option to specify a machine readable
        format as well as the $(b,--lang) option to get a stable output.|}
  ; `Blocks Common.help_secs
  ]

let info = Term.info "describe" ~doc ~man

(** whether to sanitize absolute paths of workspace items, and their UIDs, to
    ensure reproducible tests *)
let sanitize_for_tests = ref false

(** Option flags for what to do while crawling the workspace *)
type options =
  { with_deps : bool
        (** whether to compute direct dependencies between modules *)
  }

(** The module [Descr] is a typed representation of the description of a
    workspace, that is provided by the ``dune describe workspace`` command.

    Each sub-module contains a [to_dyn] function, that translates the
    descriptors to a value of type [Dyn.t].

    The typed representation aims at precisely describing the structure of the
    information computed by ``dune describe``, and hopefully make users' life
    easier in decoding the S-expressions into meaningful contents. *)
module Descr = struct
  (** [dyn_path p] converts a path to a value of type [Dyn.t]. Remark: this is
      different from Path.to_dyn, that produces extra tags from a variant
      datatype. *)
  let dyn_path (p : Path.t) : Dyn.t = Dyn.String (Path.to_string p)

  (** Description of the dependencies of a module *)
  module Mod_deps = struct
    type t =
      { for_intf : Dune_rules.Module_name.t list
            (** direct module dependencies for the interface *)
      ; for_impl : Dune_rules.Module_name.t list
            (** direct module dependencies for the implementation *)
      }

    (** Conversion to the [Dyn.t] type *)
    let to_dyn { for_intf; for_impl } =
      let open Dyn in
      record
        [ ("for_intf", list Dune_rules.Module_name.to_dyn for_intf)
        ; ("for_impl", list Dune_rules.Module_name.to_dyn for_impl)
        ]
  end

  (** Description of modules *)
  module Mod = struct
    type t =
      { name : Dune_rules.Module_name.t  (** name of the module *)
      ; impl : Path.t option  (** path to the .ml file, if any *)
      ; intf : Path.t option  (** path to the .mli file, if any *)
      ; cmt : Path.t option  (** path to the .cmt file, if any *)
      ; cmti : Path.t option  (** path to the .cmti file, if any *)
      ; module_deps : Mod_deps.t  (** direct module dependencies *)
      }

    (** Conversion to the [Dyn.t] type *)
    let to_dyn options { name; impl; intf; cmt; cmti; module_deps } : Dyn.t =
      let open Dyn in
      let optional_fields =
        let module_deps =
          if options.with_deps then
            Some ("module_deps", Mod_deps.to_dyn module_deps)
          else None
        in
        (* we build a list of options, that is later filtered, so that adding
           new optional fields in the future can be done easily *)
        match module_deps with
        | None -> []
        | Some module_deps -> [ module_deps ]
      in
      record
      @@ [ ("name", Dune_rules.Module_name.to_dyn name)
         ; ("impl", option dyn_path impl)
         ; ("intf", option dyn_path intf)
         ; ("cmt", option dyn_path cmt)
         ; ("cmti", option dyn_path cmti)
         ]
      @ optional_fields
  end

  (** Description of executables *)
  module Exe = struct
    type t =
      { names : string list  (** names of the executble *)
      ; requires : Digest.t list
            (** list of direct dependencies to libraries, identified by their
                digests *)
      ; modules : Mod.t list
            (** list of the modules the executable is composed of *)
      ; include_dirs : Path.t list  (** list of include directories *)
      }

    let map_path t ~f = { t with include_dirs = List.map ~f t.include_dirs }

    (** Conversion to the [Dyn.t] type *)
    let to_dyn options { names; requires; modules; include_dirs } : Dyn.t =
      let open Dyn in
      record
        [ ("names", List (List.map ~f:(fun name -> String name) names))
        ; ("requires", Dyn.(list string) (List.map ~f:Digest.to_string requires))
        ; ("modules", list (Mod.to_dyn options) modules)
        ; ("include_dirs", list dyn_path include_dirs)
        ]
  end

  (** Description of libraries *)
  module Lib = struct
    type t =
      { name : Lib_name.t  (** name of the library *)
      ; uid : Digest.t  (** digest of the library *)
      ; local : bool  (** whether this library is local *)
      ; requires : Digest.t list
            (** list of direct dependendies to libraries, identified by their
                digests *)
      ; source_dir : Path.t
            (** path to the directory that contains the sources of this library *)
      ; modules : Mod.t list
            (** list of the modules the executable is composed of *)
      ; include_dirs : Path.t list  (** list of include directories *)
      }

    let map_path t ~f =
      { t with
        source_dir = f t.source_dir
      ; include_dirs = List.map ~f t.include_dirs
      }

    (** Conversion to the [Dyn.t] type *)
    let to_dyn options
        { name; uid; local; requires; source_dir; modules; include_dirs } :
        Dyn.t =
      let open Dyn in
      record
        [ ("name", Lib_name.to_dyn name)
        ; ("uid", String (Digest.to_string uid))
        ; ("local", Bool local)
        ; ("requires", (list string) (List.map ~f:Digest.to_string requires))
        ; ("source_dir", dyn_path source_dir)
        ; ("modules", list (Mod.to_dyn options) modules)
        ; ("include_dirs", (list dyn_path) include_dirs)
        ]
  end

  (** Description of items: executables, or libraries *)
  module Item = struct
    type t =
      | Executables of Exe.t
      | Library of Lib.t

    let map_path t ~f =
      match t with
      | Executables exe -> Executables (Exe.map_path exe ~f)
      | Library lib -> Library (Lib.map_path lib ~f)

    (** Conversion to the [Dyn.t] type *)
    let to_dyn options : t -> Dyn.t = function
      | Executables exe_descr ->
        Dyn.Variant ("executables", [ Exe.to_dyn options exe_descr ])
      | Library lib_descr ->
        Dyn.Variant ("library", [ Lib.to_dyn options lib_descr ])
  end

  (** Description of a workspace: a list of items *)
  module Workspace = struct
    type t = Item.t list

    (** Conversion to the [Dyn.t] type *)
    let to_dyn options (items : t) : Dyn.t =
      Dyn.list (Item.to_dyn options) items
  end
end

(** Crawl the workspace to get all the data *)
module Crawl = struct
  open Dune_rules
  open Dune_engine
  open Memo.Build.O

  (** Computes the digest of a library *)
  let uid_of_library (lib : Lib.t) : Digest.t =
    let name = Lib.name lib in
    if Lib.is_local lib then
      let source_dir = Lib_info.src_dir (Lib.info lib) in
      Digest.generic (name, Path.to_string source_dir)
    else Digest.generic name

  (** Module that computes the direct dependencies between compilation units *)
  module Deps : sig
    val read :
         options:options
      -> use_pp:bool
      -> obj_dir:Path.Build.t Obj_dir.t
      -> modules:Modules.t
      -> Module.t
      -> (Module.t list * Module.t list) Action_builder.t Memo.build
  end = struct
    (** Reads the dependencies of the compilation unit [unit] (for its interface
        and its implementation, if any) *)
    let read_deps_of_unit ~obj_dir ~modules unit =
      let open Action_builder.O in
      let+ deps_for_intf =
        (* compute the dependencies for the interface part *)
        let ml_kind = Dune_util.Ml_kind.Intf in
        Ocamldep.read_immediate_deps_of ~obj_dir ~modules ~ml_kind unit
      and+ deps_for_impl =
        (* compute the dependencies for the implementation part *)
        let ml_kind = Dune_util.Ml_kind.Impl in
        Ocamldep.read_immediate_deps_of ~obj_dir ~modules ~ml_kind unit
      in
      (deps_for_intf, deps_for_impl)

    (** Tests whether a set of modules is a singleton *)
    let has_single_file modules = Option.is_some @@ Modules.as_singleton modules

    (** [read ~options ~use_pp ~obj_dir ~modules unit] reads the direct
        dependencies of the compilation unit [unit] in the set of modules
        [modules]. The flag [use_pp] indicates whether the compilation unit is
        subject to a preprocessing phase. Two lists are returned. The first list
        contains the direct dependencies of the interface file, whereas the
        second list contains the direct dependencies of the implementation file. *)
    let read ~options ~use_pp ~obj_dir ~modules unit =
      let no_deps = ([], []) in
      match options.with_deps with
      | false -> Memo.Build.return (Action_builder.return no_deps)
      | true -> (
        let unit =
          (* For files that are subject to a preprocessing phase, only the
             preprocessed files have an attached ocamldep rule: the source files
             have no such rule attached. In such a case, we refer to the
             preprocessed module instead of the source module. *)
          if use_pp then Module.pped unit else unit
        in
        Memo.Build.return
        @@
        match Module.kind unit with
        | Module.Kind.Alias ->
          (* TODO: handle Alias modules, that are generated by dune. They are
             currently associated to no ocamldep-related rules. *)
          Action_builder.return no_deps
        | _ ->
          if has_single_file modules then
            (* Single-file modules have no ".ml.d", due to the change in
               https://github.com/ocaml/dune/pull/3847

               FIXME: remove this restriction on singleton modules if/when
               https://github.com/ocaml/dune/pull/4659 is merged *)
            Action_builder.return no_deps
          else read_deps_of_unit ~obj_dir ~modules unit)
  end

  (** Builds the description of a module from a module and its object directory *)
  let module_ ~obj_dir ~(deps_for_intf : Module.t list)
      ~(deps_for_impl : Module.t list) (m : Module.t) : Descr.Mod.t =
    let source ml_kind =
      Option.map (Module.source m ~ml_kind) ~f:Module.File.path
    in
    let cmt ml_kind = Obj_dir.Module.cmt_file obj_dir m ~ml_kind in
    Descr.Mod.
      { name = Module.name m
      ; impl = source Impl
      ; intf = source Intf
      ; cmt = cmt Impl
      ; cmti = cmt Intf
      ; module_deps =
          { for_intf = List.map ~f:Module.name deps_for_intf
          ; for_impl = List.map ~f:Module.name deps_for_impl
          }
      }

  (** Builds the list of modules *)
  let modules ~obj_dir
      ~(deps_of :
            Module.t
         -> (Module.t list * Module.t list) Action_builder.t Memo.Build.t)
      (modules_ : Modules.t) : Descr.Mod.t list Memo.Build.t =
    Modules.fold_no_vlib ~init:(Memo.Build.return [])
      ~f:(fun m macc ->
        let* acc = macc in
        let* deps = deps_of m in
        let+ (deps_for_intf, deps_for_impl), _ =
          Dune_engine.Action_builder.run deps Eager
        in
        module_ ~obj_dir ~deps_for_intf ~deps_for_impl m :: acc)
      modules_

<<<<<<< HEAD
  (** Builds a workspace item for the provided executables object, and returns
      also the list of libraries the executable directly depends on. *)
  let executables sctx ~project ~dir (exes : Dune_file.Executables.t) :
      (Descr.Item.t * Lib.Set.t) option Memo.build =
=======
  (** [exes_uses_pp exes] tells whether the compilations units of [exes] are
      subject to a preprocessing phase. *)
  let exes_uses_pp exes =
    let open Preprocess.Per_module in
    List.is_non_empty @@ pps
    @@ without_instrumentation
         exes.Dune_file.Executables.buildable.Dune_file.Buildable.preprocess

  (** Builds a workspace item for the provided executables object *)
  let executables sctx ~options ~project ~dir (exes : Dune_file.Executables.t) :
      Descr.Item.t option Memo.build =
    let first_exe = snd (List.hd exes.Dune_file.Executables.names) in
>>>>>>> 45ab36f6
    let* modules_, obj_dir =
      Dir_contents.get sctx ~dir >>= Dir_contents.ocaml
      >>| Ml_sources.modules_and_obj_dir ~for_:(Exe { first_exe })
    in
    let deps_of =
      let use_pp = exes_uses_pp exes in
      Deps.read ~options ~use_pp ~obj_dir ~modules:modules_
    in
    let obj_dir = Obj_dir.of_local obj_dir in
    let scope = Super_context.find_scope_by_project sctx project in
    let* modules_ = modules ~obj_dir ~deps_of modules_ in
    let+ requires =
      let* compile_info = Exe_rules.compile_info ~scope exes in
      Lib.Compile.direct_requires compile_info
    in
    match Resolve.peek requires with
    | Error () -> None
    | Ok libs ->
      let include_dirs = Obj_dir.all_cmis obj_dir in
      let exe_descr =
        Descr.Exe.
          { names = List.map ~f:snd exes.names
          ; requires = List.map ~f:uid_of_library libs
          ; modules = modules_
          ; include_dirs
          }
      in
      Some (Descr.Item.Executables exe_descr, Lib.Set.of_list libs)

  (** [lib_uses_pp lib] tells whether the compilation units of library [lib] are
      subject to a preprocessing phase. *)
  let lib_uses_pp (lib : Lib.t) : bool Memo.Build.t =
    let+ res = Lib.pps lib in
    match Resolve.peek res with
    | Ok pps -> List.is_non_empty pps
    | Error _ -> assert false

  (** Builds a workspace item for the provided library object *)
  let library sctx ~options (lib : Lib.t) : Descr.Item.t option Memo.build =
    let* requires = Lib.requires lib in
    match Resolve.peek requires with
    | Error () -> Memo.Build.return None
    | Ok requires ->
      let name = Lib.name lib in
      let info = Lib.info lib in
      let src_dir = Lib_info.src_dir info in
      let obj_dir = Lib_info.obj_dir info in
      let+ modules_ =
        if Lib.is_local lib then
          Dir_contents.get sctx ~dir:(Path.as_in_build_dir_exn src_dir)
          >>= Dir_contents.ocaml
          >>| Ml_sources.modules_and_obj_dir ~for_:(Library name)
          >>= fun (modules_, obj_dir_) ->
          let* deps_of =
            let+ use_pp = lib_uses_pp lib in
            Deps.read ~options ~use_pp ~obj_dir:obj_dir_ ~modules:modules_
          in
          modules ~obj_dir ~deps_of modules_
        else Memo.Build.return []
      in
      let include_dirs = Obj_dir.all_cmis obj_dir in
      let lib_descr =
        Descr.Lib.
          { name
          ; uid = uid_of_library lib
          ; local = Lib.is_local lib
          ; requires = List.map requires ~f:uid_of_library
          ; source_dir = src_dir
          ; modules = modules_
          ; include_dirs
          }
      in
      Some (Descr.Item.Library lib_descr)

  (** Builds a workspace description for the provided dune setup and context *)
  let workspace options
      ({ Dune_rules.Main.conf; contexts = _; scontexts } :
        Dune_rules.Main.build_system) (context : Context.t) :
      Descr.Workspace.t Memo.build =
    let sctx = Context_name.Map.find_exn scontexts context.name in
    let open Memo.Build.O in
    let* dune_files = Dune_load.Dune_files.eval conf.dune_files ~context in
    let* exes, exe_libs =
      (* the list of workspace items that describe executables, and the list of
         their direct library dependencies *)
      Memo.Build.parallel_map dune_files ~f:(fun (dune_file : Dune_file.t) ->
          Memo.Build.parallel_map dune_file.stanzas ~f:(fun stanza ->
              let dir =
                Path.Build.append_source context.build_dir dune_file.dir
              in
              match stanza with
              | Dune_file.Executables exes ->
                executables sctx ~project:dune_file.project ~dir exes
              | _ -> Memo.Build.return None)
          >>| List.filter_map ~f:Fun.id)
      >>| List.concat >>| List.split
    in
    let exe_libs =
      (* conflate the dependencies of executables into a single set *)
      Lib.Set.union_all exe_libs
    in
    let* project_libs =
      (* the list of libraries declared in the project *)
      Memo.Build.parallel_map conf.projects ~f:(fun project ->
          Super_context.find_scope_by_project sctx project
          |> Scope.libs |> Lib.DB.all)
      >>| Lib.Set.union_all
    in
    let libs =
      (* the executables' libraries, and the project's libraries *)
      Lib.Set.union exe_libs project_libs |> Lib.Set.to_list
    in
    let* libs =
      (* add the direct dependencies of the libraries, so as to record the
         external dependencies of libraries (since they are, by definition, not
         declared in the project), and return the workspace items for all the
         libraries we have gathered *)
      Memo.Build.parallel_map libs ~f:(fun lib ->
          let+ requires = Lib.requires lib in
          match Resolve.peek requires with
          | Error _ -> []
          | Ok requires -> requires)
      >>| (fun deps ->
            List.concat (libs :: deps) |> Lib.Set.of_list |> Lib.Set.to_list)
      >>= Memo.Build.parallel_map ~f:(library ~options sctx)
      >>| List.filter_map ~f:Fun.id
    in
<<<<<<< HEAD
=======
    let open Memo.Build.O in
    let* dune_files = Dune_load.Dune_files.eval conf.dune_files ~context in
    let* exes =
      Memo.Build.parallel_map dune_files ~f:(fun (dune_file : Dune_file.t) ->
          Memo.Build.parallel_map dune_file.stanzas ~f:(fun stanza ->
              let dir =
                Path.Build.append_source context.build_dir dune_file.dir
              in
              match stanza with
              | Dune_file.Executables exes ->
                executables sctx ~options ~project:dune_file.project ~dir exes
              | _ -> Memo.Build.return None)
          >>| List.filter_map ~f:Fun.id)
      >>| List.concat
    in
>>>>>>> 45ab36f6
    Memo.Build.return (exes @ libs)
end

(** The following module is responsible sanitizing the output of
    [dune describe workspace], so that the absolute paths and the UIDs that
    depend on them are stable for tests. These paths may differ, depending on
    the machine they are run on. *)
module Sanitize_for_tests = struct
  module Workspace = struct
    (** Sanitizes a workspace description, by renaming non-reproducible UIDs and
        paths *)
    let really_sanitize (context : Context.t) items =
      let rename_path =
        let findlib_paths =
          Findlib.paths context.findlib |> List.map ~f:Path.to_string
        in
        function
        (* we have found a path for OCaml's root: let's define the renaming
           function *)
        | Path.External ext_path as path -> (
          match
            List.find_map findlib_paths ~f:(fun prefix ->
                (* if the path to rename is an external path, try to find the
                   OCaml root inside, and replace it with a fixed string *)
                let s = Path.External.to_string ext_path in
                match String.drop_prefix ~prefix s with
                | None -> None
                | Some s' ->
                  (* we have found the OCaml root path: let's replace it with a
                     constant string *)
                  Some
                    (Path.external_
                    @@ Path.External.of_string
                         Filename.(concat dir_sep @@ concat "FINDLIB" s')))
          with
          | None -> path
          | Some p -> p)
        | path ->
          (* if the path to rename is not external, it should not be changed *)
          path
      in
      (* now, we rename the UIDs in the [requires] field , while reversing the
         list of items, so taht we get back the original ordering *)
      List.map ~f:(Descr.Item.map_path ~f:rename_path) items

    (** Sanitizes a workspace description when options ask to do so, or performs
        no change at all otherwise *)
    let sanitize context items =
      if !sanitize_for_tests then really_sanitize context items else items
  end
end

module Opam_files = struct
  let get () =
    let open Memo.Build.O in
    let+ project =
      Dune_engine.Source_tree.root () >>| Dune_engine.Source_tree.Dir.project
    in
    let packages =
      Dune_project.packages project |> Dune_engine.Package.Name.Map.values
    in
    Dyn.List
      (List.map packages ~f:(fun pkg ->
           let opam_file = Path.source (Dune_engine.Package.opam_file pkg) in
           let contents =
             if not (Dune_project.generate_opam_files project) then
               Io.read_file opam_file
             else
               let template_file =
                 Dune_rules.Opam_create.template_file opam_file
               in
               let template =
                 if Path.exists template_file then
                   Some (template_file, Io.read_file template_file)
                 else None
               in
               Dune_rules.Opam_create.generate project pkg ~template
           in
           Dyn.Tuple [ String (Path.to_string opam_file); String contents ]))
end

(* What to describe. To determine what to describe, we convert the positional
   arguments of the command line to a list of atoms and we parse it using the
   regular [Dune_lang.Decoder].

   This way we can reuse all the existing versioning, error reporting, etc...
   machinery. This also allow to easily extend this to arbitrary complex phrases
   without hassle. *)
module What = struct
  type t =
    | Workspace
    | Opam_files

  let default = Workspace

  let parse =
    let open Dune_lang.Decoder in
    sum [ ("workspace", return Workspace); ("opam-files", return Opam_files) ]

  let parse ~lang args =
    match args with
    | [] -> default
    | _ ->
      let parse =
        Dune_lang.Syntax.set Dune_engine.Stanza.syntax (Active lang) parse
      in
      let ast =
        Dune_lang.Ast.add_loc ~loc:Loc.none
          (List (List.map args ~f:Dune_lang.atom_or_quoted_string))
      in
      Dune_lang.Decoder.parse parse Univ_map.empty ast

  let describe t options setup context =
    match t with
    | Workspace ->
      let open Memo.Build.O in
      Crawl.workspace options setup context
      >>| Sanitize_for_tests.Workspace.sanitize context
      >>| Descr.Workspace.to_dyn options
    | Opam_files -> Opam_files.get ()
end

module Options = struct
  type t = options

  let arg_with_deps =
    let open Arg in
    value & flag
    & info [ "with-deps" ]
        ~doc:"Whether the dependencies between modules should be printed."

  let arg_sanitize_for_tests =
    let open Arg in
    value & flag
    & info [ "sanitize-for-tests" ]
        ~doc:
          "Sanitize the absolute paths in workspace items, and the associated \
           UIDs, so that the output is reproducible. For use in dune's \
           internal tests only."

  let arg : t Term.t =
    let+ with_deps = arg_with_deps
    and+ sanitize_for_tests_value = arg_sanitize_for_tests in
    sanitize_for_tests := sanitize_for_tests_value;
    { with_deps }
end

module Format = struct
  type t =
    | Sexp
    | Csexp

  let all = [ ("sexp", Sexp); ("csexp", Csexp) ]

  let arg =
    let doc = Printf.sprintf "$(docv) must be %s" (Arg.doc_alts_enum all) in
    Arg.(value & opt (enum all) Sexp & info [ "format" ] ~docv:"FORMAT" ~doc)
end

module Lang = struct
  type t = Dune_lang.Syntax.Version.t

  let arg_conv =
    let parser s =
      match Scanf.sscanf s "%u.%u" (fun a b -> (a, b)) with
      | Ok t -> Ok t
      | Error () -> Error (`Msg "Expected version of the form NNN.NNN.")
    in
    let printer ppf t =
      Stdlib.Format.fprintf ppf "%s" (Dune_lang.Syntax.Version.to_string t)
    in
    Arg.conv ~docv:"VERSION" (parser, printer)

  let arg : t Term.t =
    Term.ret
    @@ let+ v =
         Arg.(
           value
           & opt arg_conv (0, 1)
           & info [ "lang" ] ~docv:"VERSION"
               ~doc:"Behave the same as this version of Dune.")
       in
       if v = (0, 1) then `Ok v
       else
         let msg =
           let pp =
             "Only --lang 0.1 is available at the moment as this command is \
              not yet stabilised. If you would like to release a software that \
              relies on the output of 'dune describe', please open a ticket on \
              https://github.com/ocaml/dune." |> Pp.text
           in
           Stdlib.Format.asprintf "%a" Pp.to_fmt pp
         in
         `Error (true, msg)
end

let print_as_sexp dyn =
  let rec dune_lang_of_sexp : Sexp.t -> Dune_lang.t = function
    | Atom s -> Dune_lang.atom_or_quoted_string s
    | List l -> List (List.map l ~f:dune_lang_of_sexp)
  in
  let cst =
    dyn |> Sexp.of_dyn |> dune_lang_of_sexp
    |> Dune_lang.Ast.add_loc ~loc:Loc.none
    |> Dune_lang.Cst.concrete
  in
  let version =
    Dune_lang.Syntax.greatest_supported_version Dune_engine.Stanza.syntax
  in
  Pp.to_fmt Stdlib.Format.std_formatter
    (Dune_engine.Format_dune_lang.pp_top_sexps ~version [ cst ])

let term : unit Term.t =
  let+ common = Common.term
  and+ what =
    Arg.(
      value & pos_all string []
      & info [] ~docv:"STRING"
          ~doc:
            "What to describe. The syntax of this description is tied to the \
             version passed to $(b,--lang)")
  and+ context_name = Common.context_arg ~doc:"Build context to use."
  and+ format = Format.arg
  and+ lang = Lang.arg
  and+ options = Options.arg in
  let config = Common.init common in
  let what = What.parse what ~lang in
  Scheduler.go ~common ~config (fun () ->
      let open Fiber.O in
      let* setup = Import.Main.setup () in
      let* setup = Memo.Build.run setup in
      let context = Import.Main.find_context_exn setup ~name:context_name in
      let+ res =
        Build_system.run (fun () -> What.describe what options setup context)
      in
      match res with
      | Error `Already_reported -> ()
      | Ok res -> (
        match format with
        | Csexp -> Csexp.to_channel stdout (Sexp.of_dyn res)
        | Sexp -> print_as_sexp res))

let command : unit Term.t * Term.info = (term, info)<|MERGE_RESOLUTION|>--- conflicted
+++ resolved
@@ -312,12 +312,6 @@
         module_ ~obj_dir ~deps_for_intf ~deps_for_impl m :: acc)
       modules_
 
-<<<<<<< HEAD
-  (** Builds a workspace item for the provided executables object, and returns
-      also the list of libraries the executable directly depends on. *)
-  let executables sctx ~project ~dir (exes : Dune_file.Executables.t) :
-      (Descr.Item.t * Lib.Set.t) option Memo.build =
-=======
   (** [exes_uses_pp exes] tells whether the compilations units of [exes] are
       subject to a preprocessing phase. *)
   let exes_uses_pp exes =
@@ -330,7 +324,6 @@
   let executables sctx ~options ~project ~dir (exes : Dune_file.Executables.t) :
       Descr.Item.t option Memo.build =
     let first_exe = snd (List.hd exes.Dune_file.Executables.names) in
->>>>>>> 45ab36f6
     let* modules_, obj_dir =
       Dir_contents.get sctx ~dir >>= Dir_contents.ocaml
       >>| Ml_sources.modules_and_obj_dir ~for_:(Exe { first_exe })
@@ -458,8 +451,6 @@
       >>= Memo.Build.parallel_map ~f:(library ~options sctx)
       >>| List.filter_map ~f:Fun.id
     in
-<<<<<<< HEAD
-=======
     let open Memo.Build.O in
     let* dune_files = Dune_load.Dune_files.eval conf.dune_files ~context in
     let* exes =
@@ -475,7 +466,6 @@
           >>| List.filter_map ~f:Fun.id)
       >>| List.concat
     in
->>>>>>> 45ab36f6
     Memo.Build.return (exes @ libs)
 end
 
