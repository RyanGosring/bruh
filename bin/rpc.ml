--- conflicted
+++ resolved
@@ -18,7 +18,18 @@
   let config = Common.init common in
   Scheduler.go ~common ~config (fun () -> f common)
 
-<<<<<<< HEAD
+(* cwong: Should we put this into [dune-rpc]? *)
+let interpret_kind = function
+  | Dune_rpc_private.Response.Error.Invalid_request -> "Invalid_request"
+  | Code_error -> "Code_error"
+  | Version_error -> "Version_error"
+
+let raise_rpc_error (e : Dune_rpc_private.Response.Error.t) =
+  User_error.raise
+    [ Pp.text "Server returned error: "
+    ; Pp.textf "%s (error kind: %s)" e.message (interpret_kind e.kind)
+    ]
+
 let retry_loop once =
   let open Fiber.O in
   let rec loop sleeper =
@@ -74,19 +85,6 @@
       | Ok session -> Some (client, session))
   in
   establish_connection_or_raise ~wait ~common once
-=======
-(* cwong: Should we put this into [dune-rpc]? *)
-let interpret_kind = function
-  | Dune_rpc_private.Response.Error.Invalid_request -> "Invalid_request"
-  | Code_error -> "Code_error"
-  | Version_error -> "Version_error"
-
-let raise_rpc_error (e : Dune_rpc_private.Response.Error.t) =
-  User_error.raise
-    [ Pp.text "Server returned error: "
-    ; Pp.textf "%s (error kind: %s)" e.message (interpret_kind e.kind)
-    ]
->>>>>>> 30ff3b2d
 
 module Init = struct
   let connect ~wait common =
@@ -159,7 +157,6 @@
   let term = (Term.Group.Term term, info)
 end
 
-<<<<<<< HEAD
 module Build = struct
   let term =
     let name_ = Arg.info [] ~docv:"TARGET" in
@@ -191,7 +188,10 @@
        mode)"
     in
     Term.info "build" ~doc
-=======
+
+  let term = (Term.Group.Term term, info)
+end
+
 module Ping = struct
   let send_ping cli =
     let open Fiber.O in
@@ -221,7 +221,6 @@
   let term =
     let+ (common : Common.t) = Common.term in
     client_term common exec
->>>>>>> 30ff3b2d
 
   let term = (Term.Group.Term term, info)
 end
@@ -236,8 +235,5 @@
   in
   Term.info "rpc" ~doc ~man
 
-<<<<<<< HEAD
-let group = (Term.Group.Group [ Init.term; Status.term; Build.term ], info)
-=======
-let group = (Term.Group.Group [ Init.term; Status.term; Ping.term ], info)
->>>>>>> 30ff3b2d
+let group =
+  (Term.Group.Group [ Init.term; Status.term; Build.term; Ping.term ], info)