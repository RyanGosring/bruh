--- conflicted
+++ resolved
@@ -37,12 +37,8 @@
     orig_args : string list
   ; rpc : Dune_rpc_impl.Server.t option
   ; default_target : Arg.Dep.t (* For build & runtest only *)
-<<<<<<< HEAD
   ; watch : Dune_engine.Clflags.Watch.t
-=======
-  ; watch : bool
   ; print_metrics : bool
->>>>>>> 4226f7a1
   ; stats_trace_file : string option
   ; always_show_command_line : bool
   ; promote_install_files : bool
@@ -801,7 +797,6 @@
             "Force actions associated to aliases to be re-executed even\n\
             \                   if their dependencies haven't changed.")
   and+ watch =
-<<<<<<< HEAD
     let watch_flag_name = "watch" in
     let on_build_finished_flag_name = "watch-on-build-finished" in
     Term.term_result
@@ -840,19 +835,11 @@
                      Dune_engine.Poll_automation_harness.create ~command)))
        in
        res)
-=======
-    Arg.(
-      value & flag
-      & info [ "watch"; "w" ]
-          ~doc:
-            "Instead of terminating build after completion, wait continuously \
-             for file changes.")
   and+ print_metrics =
     Arg.(
       value & flag
       & info [ "print-metrics" ] ~docs
           ~doc:"Print out various performance metrics after every build")
->>>>>>> 4226f7a1
   and+ { Options_implied_by_dash_p.root
        ; only_packages
        ; ignore_promoted_rules
