--- conflicted
+++ resolved
@@ -1,8 +1,4 @@
-<<<<<<< HEAD
-(lang dune 1.12)
-=======
 (lang dune 2.0)
->>>>>>> 49e00b85
 (name dune)
 
 (generate_opam_files true)
